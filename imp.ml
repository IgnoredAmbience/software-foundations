type __ = Obj.t
let __ = let rec f _ = Obj.repr f in Obj.repr f

type unit0 =
| Tt

(** val negb : bool -> bool **)

let negb = function
| true -> false
| false -> true

type 'a option =
| Some of 'a
| None

type ('a, 'b) prod =
| Pair of 'a * 'b

(** val fst : ('a1, 'a2) prod -> 'a1 **)

let fst = function
| Pair (x, y) -> x

(** val snd : ('a1, 'a2) prod -> 'a2 **)

let snd = function
| Pair (x, y) -> y

type 'a list =
| Nil
| Cons of 'a * 'a list

(** val app : 'a1 list -> 'a1 list -> 'a1 list **)

let rec app l m =
  match l with
  | Nil -> m
  | Cons (a, l1) -> Cons (a, (app l1 m))

type comparison =
| Eq
| Lt
| Gt

type compareSpecT =
| CompEqT
| CompLtT
| CompGtT

(** val compareSpec2Type : comparison -> compareSpecT **)

let compareSpec2Type = function
| Eq -> CompEqT
| Lt -> CompLtT
| Gt -> CompGtT

type 'a compSpecT = compareSpecT

(** val compSpec2Type : 'a1 -> 'a1 -> comparison -> 'a1 compSpecT **)

let compSpec2Type x y c =
  compareSpec2Type c

type 'a sig0 =
  'a
  (* singleton inductive, whose constructor was exist *)

type 'a sumor =
| Inleft of 'a
| Inright

(** val plus : int -> int -> int **)

let rec plus = ( + )

(** val mult : int -> int -> int **)

let rec mult = ( * )

(** val minus : int -> int -> int **)

let rec minus n0 m =
  (fun zero succ n ->
      if n=0 then zero () else succ (n-1))
    (fun _ ->
    n0)
    (fun k ->
    (fun zero succ n ->
      if n=0 then zero () else succ (n-1))
      (fun _ ->
      n0)
      (fun l ->
      minus k l)
      m)
    n0

(** val nat_iter : int -> ('a1 -> 'a1) -> 'a1 -> 'a1 **)

let rec nat_iter n0 f x =
  (fun zero succ n ->
      if n=0 then zero () else succ (n-1))
    (fun _ ->
    x)
    (fun n' ->
    f (nat_iter n' f x))
    n0

type positive =
| XI of positive
| XO of positive
| XH

type n =
| N0
| Npos of positive

type reflect =
| ReflectT
| ReflectF

(** val iff_reflect : bool -> reflect **)

let iff_reflect = function
| true -> ReflectT
| false -> ReflectF

module Pos = 
 struct 
  type t = positive
  
  (** val succ : positive -> positive **)
  
  let rec succ = function
  | XI p -> XO (succ p)
  | XO p -> XI p
  | XH -> XO XH
  
  (** val add : positive -> positive -> positive **)
  
  let rec add x y =
    match x with
    | XI p ->
      (match y with
       | XI q -> XO (add_carry p q)
       | XO q -> XI (add p q)
       | XH -> XO (succ p))
    | XO p ->
      (match y with
       | XI q -> XI (add p q)
       | XO q -> XO (add p q)
       | XH -> XI p)
    | XH ->
      (match y with
       | XI q -> XO (succ q)
       | XO q -> XI q
       | XH -> XO XH)
  
  (** val add_carry : positive -> positive -> positive **)
  
  and add_carry x y =
    match x with
    | XI p ->
      (match y with
       | XI q -> XI (add_carry p q)
       | XO q -> XO (add_carry p q)
       | XH -> XI (succ p))
    | XO p ->
      (match y with
       | XI q -> XO (add_carry p q)
       | XO q -> XI (add p q)
       | XH -> XO (succ p))
    | XH ->
      (match y with
       | XI q -> XI (succ q)
       | XO q -> XO (succ q)
       | XH -> XI XH)
  
  (** val pred_double : positive -> positive **)
  
  let rec pred_double = function
  | XI p -> XI (XO p)
  | XO p -> XI (pred_double p)
  | XH -> XH
  
  (** val pred : positive -> positive **)
  
  let pred = function
  | XI p -> XO p
  | XO p -> pred_double p
  | XH -> XH
  
  (** val pred_N : positive -> n **)
  
  let pred_N = function
  | XI p -> Npos (XO p)
  | XO p -> Npos (pred_double p)
  | XH -> N0
  
  type mask =
  | IsNul
  | IsPos of positive
  | IsNeg
  
  (** val mask_rect : 'a1 -> (positive -> 'a1) -> 'a1 -> mask -> 'a1 **)
  
  let mask_rect f f0 f1 = function
  | IsNul -> f
  | IsPos x -> f0 x
  | IsNeg -> f1
  
  (** val mask_rec : 'a1 -> (positive -> 'a1) -> 'a1 -> mask -> 'a1 **)
  
  let mask_rec f f0 f1 = function
  | IsNul -> f
  | IsPos x -> f0 x
  | IsNeg -> f1
  
  (** val succ_double_mask : mask -> mask **)
  
  let succ_double_mask = function
  | IsNul -> IsPos XH
  | IsPos p -> IsPos (XI p)
  | IsNeg -> IsNeg
  
  (** val double_mask : mask -> mask **)
  
  let double_mask = function
  | IsPos p -> IsPos (XO p)
  | x0 -> x0
  
  (** val double_pred_mask : positive -> mask **)
  
  let double_pred_mask = function
  | XI p -> IsPos (XO (XO p))
  | XO p -> IsPos (XO (pred_double p))
  | XH -> IsNul
  
  (** val pred_mask : mask -> mask **)
  
  let pred_mask = function
  | IsPos q ->
    (match q with
     | XH -> IsNul
     | _ -> IsPos (pred q))
  | _ -> IsNeg
  
  (** val sub_mask : positive -> positive -> mask **)
  
  let rec sub_mask x y =
    match x with
    | XI p ->
      (match y with
       | XI q -> double_mask (sub_mask p q)
       | XO q -> succ_double_mask (sub_mask p q)
       | XH -> IsPos (XO p))
    | XO p ->
      (match y with
       | XI q -> succ_double_mask (sub_mask_carry p q)
       | XO q -> double_mask (sub_mask p q)
       | XH -> IsPos (pred_double p))
    | XH ->
      (match y with
       | XH -> IsNul
       | _ -> IsNeg)
  
  (** val sub_mask_carry : positive -> positive -> mask **)
  
  and sub_mask_carry x y =
    match x with
    | XI p ->
      (match y with
       | XI q -> succ_double_mask (sub_mask_carry p q)
       | XO q -> double_mask (sub_mask p q)
       | XH -> IsPos (pred_double p))
    | XO p ->
      (match y with
       | XI q -> double_mask (sub_mask_carry p q)
       | XO q -> succ_double_mask (sub_mask_carry p q)
       | XH -> double_pred_mask p)
    | XH -> IsNeg
  
  (** val sub : positive -> positive -> positive **)
  
  let sub x y =
    match sub_mask x y with
    | IsPos z -> z
    | _ -> XH
  
  (** val mul : positive -> positive -> positive **)
  
  let rec mul x y =
    match x with
    | XI p -> add y (XO (mul p y))
    | XO p -> XO (mul p y)
    | XH -> y
  
  (** val iter : positive -> ('a1 -> 'a1) -> 'a1 -> 'a1 **)
  
  let rec iter n0 f x =
    match n0 with
    | XI n' -> f (iter n' f (iter n' f x))
    | XO n' -> iter n' f (iter n' f x)
    | XH -> f x
  
  (** val pow : positive -> positive -> positive **)
  
  let pow x y =
    iter y (mul x) XH
  
  (** val square : positive -> positive **)
  
  let rec square = function
  | XI p0 -> XI (XO (add (square p0) p0))
  | XO p0 -> XO (XO (square p0))
  | XH -> XH
  
  (** val div2 : positive -> positive **)
  
  let div2 = function
  | XI p0 -> p0
  | XO p0 -> p0
  | XH -> XH
  
  (** val div2_up : positive -> positive **)
  
  let div2_up = function
  | XI p0 -> succ p0
  | XO p0 -> p0
  | XH -> XH
  
  (** val size_nat : positive -> int **)
  
  let rec size_nat = function
  | XI p0 -> (fun x -> x + 1) (size_nat p0)
  | XO p0 -> (fun x -> x + 1) (size_nat p0)
  | XH -> (fun x -> x + 1) 0
  
  (** val size : positive -> positive **)
  
  let rec size = function
  | XI p0 -> succ (size p0)
  | XO p0 -> succ (size p0)
  | XH -> XH
  
  (** val compare_cont : positive -> positive -> comparison -> comparison **)
  
  let rec compare_cont x y r =
    match x with
    | XI p ->
      (match y with
       | XI q -> compare_cont p q r
       | XO q -> compare_cont p q Gt
       | XH -> Gt)
    | XO p ->
      (match y with
       | XI q -> compare_cont p q Lt
       | XO q -> compare_cont p q r
       | XH -> Gt)
    | XH ->
      (match y with
       | XH -> r
       | _ -> Lt)
  
  (** val compare : positive -> positive -> comparison **)
  
  let compare x y =
    compare_cont x y Eq
  
  (** val min : positive -> positive -> positive **)
  
  let min p p' =
    match compare p p' with
    | Gt -> p'
    | _ -> p
  
  (** val max : positive -> positive -> positive **)
  
  let max p p' =
    match compare p p' with
    | Gt -> p
    | _ -> p'
  
  (** val eqb : positive -> positive -> bool **)
  
  let rec eqb p q =
    match p with
    | XI p0 ->
      (match q with
       | XI q0 -> eqb p0 q0
       | _ -> false)
    | XO p0 ->
      (match q with
       | XO q0 -> eqb p0 q0
       | _ -> false)
    | XH ->
      (match q with
       | XH -> true
       | _ -> false)
  
  (** val leb : positive -> positive -> bool **)
  
  let leb x y =
    match compare x y with
    | Gt -> false
    | _ -> true
  
  (** val ltb : positive -> positive -> bool **)
  
  let ltb x y =
    match compare x y with
    | Lt -> true
    | _ -> false
  
  (** val sqrtrem_step :
      (positive -> positive) -> (positive -> positive) -> (positive, mask)
      prod -> (positive, mask) prod **)
  
  let sqrtrem_step f g = function
  | Pair (s, y) ->
    (match y with
     | IsPos r ->
       let s' = XI (XO s) in
       let r' = g (f r) in
       if leb s' r'
       then Pair ((XI s), (sub_mask r' s'))
       else Pair ((XO s), (IsPos r'))
     | _ -> Pair ((XO s), (sub_mask (g (f XH)) (XO (XO XH)))))
  
  (** val sqrtrem : positive -> (positive, mask) prod **)
  
  let rec sqrtrem = function
  | XI p0 ->
    (match p0 with
     | XI p1 -> sqrtrem_step (fun x -> XI x) (fun x -> XI x) (sqrtrem p1)
     | XO p1 -> sqrtrem_step (fun x -> XO x) (fun x -> XI x) (sqrtrem p1)
     | XH -> Pair (XH, (IsPos (XO XH))))
  | XO p0 ->
    (match p0 with
     | XI p1 -> sqrtrem_step (fun x -> XI x) (fun x -> XO x) (sqrtrem p1)
     | XO p1 -> sqrtrem_step (fun x -> XO x) (fun x -> XO x) (sqrtrem p1)
     | XH -> Pair (XH, (IsPos XH)))
  | XH -> Pair (XH, IsNul)
  
  (** val sqrt : positive -> positive **)
  
  let sqrt p =
    fst (sqrtrem p)
  
  (** val gcdn : int -> positive -> positive -> positive **)
  
  let rec gcdn n0 a b =
    (fun zero succ n ->
      if n=0 then zero () else succ (n-1))
      (fun _ ->
      XH)
      (fun n1 ->
      match a with
      | XI a' ->
        (match b with
         | XI b' ->
           (match compare a' b' with
            | Eq -> a
            | Lt -> gcdn n1 (sub b' a') a
            | Gt -> gcdn n1 (sub a' b') b)
         | XO b0 -> gcdn n1 a b0
         | XH -> XH)
      | XO a0 ->
        (match b with
         | XI p -> gcdn n1 a0 b
         | XO b0 -> XO (gcdn n1 a0 b0)
         | XH -> XH)
      | XH -> XH)
      n0
  
  (** val gcd : positive -> positive -> positive **)
  
  let gcd a b =
    gcdn (plus (size_nat a) (size_nat b)) a b
  
  (** val ggcdn :
      int -> positive -> positive -> (positive, (positive, positive) prod)
      prod **)
  
  let rec ggcdn n0 a b =
    (fun zero succ n ->
      if n=0 then zero () else succ (n-1))
      (fun _ -> Pair (XH, (Pair (a,
      b))))
      (fun n1 ->
      match a with
      | XI a' ->
        (match b with
         | XI b' ->
           (match compare a' b' with
            | Eq -> Pair (a, (Pair (XH, XH)))
            | Lt ->
              let Pair (g, p) = ggcdn n1 (sub b' a') a in
              let Pair (ba, aa) = p in
              Pair (g, (Pair (aa, (add aa (XO ba)))))
            | Gt ->
              let Pair (g, p) = ggcdn n1 (sub a' b') b in
              let Pair (ab, bb) = p in
              Pair (g, (Pair ((add bb (XO ab)), bb))))
         | XO b0 ->
           let Pair (g, p) = ggcdn n1 a b0 in
           let Pair (aa, bb) = p in Pair (g, (Pair (aa, (XO bb))))
         | XH -> Pair (XH, (Pair (a, XH))))
      | XO a0 ->
        (match b with
         | XI p ->
           let Pair (g, p0) = ggcdn n1 a0 b in
           let Pair (aa, bb) = p0 in Pair (g, (Pair ((XO aa), bb)))
         | XO b0 -> let Pair (g, p) = ggcdn n1 a0 b0 in Pair ((XO g), p)
         | XH -> Pair (XH, (Pair (a, XH))))
      | XH -> Pair (XH, (Pair (XH, b))))
      n0
  
  (** val ggcd :
      positive -> positive -> (positive, (positive, positive) prod) prod **)
  
  let ggcd a b =
    ggcdn (plus (size_nat a) (size_nat b)) a b
  
  (** val coq_Nsucc_double : n -> n **)
  
  let coq_Nsucc_double = function
  | N0 -> Npos XH
  | Npos p -> Npos (XI p)
  
  (** val coq_Ndouble : n -> n **)
  
  let coq_Ndouble = function
  | N0 -> N0
  | Npos p -> Npos (XO p)
  
  (** val coq_lor : positive -> positive -> positive **)
  
  let rec coq_lor p q =
    match p with
    | XI p0 ->
      (match q with
       | XI q0 -> XI (coq_lor p0 q0)
       | XO q0 -> XI (coq_lor p0 q0)
       | XH -> p)
    | XO p0 ->
      (match q with
       | XI q0 -> XI (coq_lor p0 q0)
       | XO q0 -> XO (coq_lor p0 q0)
       | XH -> XI p0)
    | XH ->
      (match q with
       | XO q0 -> XI q0
       | _ -> q)
  
  (** val coq_land : positive -> positive -> n **)
  
  let rec coq_land p q =
    match p with
    | XI p0 ->
      (match q with
       | XI q0 -> coq_Nsucc_double (coq_land p0 q0)
       | XO q0 -> coq_Ndouble (coq_land p0 q0)
       | XH -> Npos XH)
    | XO p0 ->
      (match q with
       | XI q0 -> coq_Ndouble (coq_land p0 q0)
       | XO q0 -> coq_Ndouble (coq_land p0 q0)
       | XH -> N0)
    | XH ->
      (match q with
       | XO q0 -> N0
       | _ -> Npos XH)
  
  (** val ldiff : positive -> positive -> n **)
  
  let rec ldiff p q =
    match p with
    | XI p0 ->
      (match q with
       | XI q0 -> coq_Ndouble (ldiff p0 q0)
       | XO q0 -> coq_Nsucc_double (ldiff p0 q0)
       | XH -> Npos (XO p0))
    | XO p0 ->
      (match q with
       | XI q0 -> coq_Ndouble (ldiff p0 q0)
       | XO q0 -> coq_Ndouble (ldiff p0 q0)
       | XH -> Npos p)
    | XH ->
      (match q with
       | XO q0 -> Npos XH
       | _ -> N0)
  
  (** val coq_lxor : positive -> positive -> n **)
  
  let rec coq_lxor p q =
    match p with
    | XI p0 ->
      (match q with
       | XI q0 -> coq_Ndouble (coq_lxor p0 q0)
       | XO q0 -> coq_Nsucc_double (coq_lxor p0 q0)
       | XH -> Npos (XO p0))
    | XO p0 ->
      (match q with
       | XI q0 -> coq_Nsucc_double (coq_lxor p0 q0)
       | XO q0 -> coq_Ndouble (coq_lxor p0 q0)
       | XH -> Npos (XI p0))
    | XH ->
      (match q with
       | XI q0 -> Npos (XO q0)
       | XO q0 -> Npos (XI q0)
       | XH -> N0)
  
  (** val shiftl_nat : positive -> int -> positive **)
  
  let shiftl_nat p n0 =
    nat_iter n0 (fun x -> XO x) p
  
  (** val shiftr_nat : positive -> int -> positive **)
  
  let shiftr_nat p n0 =
    nat_iter n0 div2 p
  
  (** val shiftl : positive -> n -> positive **)
  
  let shiftl p = function
  | N0 -> p
  | Npos n1 -> iter n1 (fun x -> XO x) p
  
  (** val shiftr : positive -> n -> positive **)
  
  let shiftr p = function
  | N0 -> p
  | Npos n1 -> iter n1 div2 p
  
  (** val testbit_nat : positive -> int -> bool **)
  
  let rec testbit_nat p n0 =
    match p with
    | XI p0 ->
      ((fun zero succ n ->
      if n=0 then zero () else succ (n-1))
         (fun _ ->
         true)
         (fun n' ->
         testbit_nat p0 n')
         n0)
    | XO p0 ->
      ((fun zero succ n ->
      if n=0 then zero () else succ (n-1))
         (fun _ ->
         false)
         (fun n' ->
         testbit_nat p0 n')
         n0)
    | XH ->
      ((fun zero succ n ->
      if n=0 then zero () else succ (n-1))
         (fun _ ->
         true)
         (fun n1 ->
         false)
         n0)
  
  (** val testbit : positive -> n -> bool **)
  
  let rec testbit p n0 =
    match p with
    | XI p0 ->
      (match n0 with
       | N0 -> true
       | Npos n1 -> testbit p0 (pred_N n1))
    | XO p0 ->
      (match n0 with
       | N0 -> false
       | Npos n1 -> testbit p0 (pred_N n1))
    | XH ->
      (match n0 with
       | N0 -> true
       | Npos p0 -> false)
  
  (** val iter_op : ('a1 -> 'a1 -> 'a1) -> positive -> 'a1 -> 'a1 **)
  
  let rec iter_op op p a =
    match p with
    | XI p0 -> op a (iter_op op p0 (op a a))
    | XO p0 -> iter_op op p0 (op a a)
    | XH -> a
  
  (** val to_nat : positive -> int **)
  
  let to_nat x =
    iter_op plus x ((fun x -> x + 1) 0)
  
  (** val of_nat : int -> positive **)
  
  let rec of_nat n0 =
    (fun zero succ n ->
      if n=0 then zero () else succ (n-1))
      (fun _ ->
      XH)
      (fun x ->
      (fun zero succ n ->
      if n=0 then zero () else succ (n-1))
        (fun _ ->
        XH)
        (fun n1 ->
        succ (of_nat x))
        x)
      n0
  
  (** val of_succ_nat : int -> positive **)
  
  let rec of_succ_nat n0 =
    (fun zero succ n ->
      if n=0 then zero () else succ (n-1))
      (fun _ ->
      XH)
      (fun x ->
      succ (of_succ_nat x))
      n0
 end

module Coq_Pos = 
 struct 
  type t = positive
  
  (** val succ : positive -> positive **)
  
  let rec succ = function
  | XI p -> XO (succ p)
  | XO p -> XI p
  | XH -> XO XH
  
  (** val add : positive -> positive -> positive **)
  
  let rec add x y =
    match x with
    | XI p ->
      (match y with
       | XI q -> XO (add_carry p q)
       | XO q -> XI (add p q)
       | XH -> XO (succ p))
    | XO p ->
      (match y with
       | XI q -> XI (add p q)
       | XO q -> XO (add p q)
       | XH -> XI p)
    | XH ->
      (match y with
       | XI q -> XO (succ q)
       | XO q -> XI q
       | XH -> XO XH)
  
  (** val add_carry : positive -> positive -> positive **)
  
  and add_carry x y =
    match x with
    | XI p ->
      (match y with
       | XI q -> XI (add_carry p q)
       | XO q -> XO (add_carry p q)
       | XH -> XI (succ p))
    | XO p ->
      (match y with
       | XI q -> XO (add_carry p q)
       | XO q -> XI (add p q)
       | XH -> XO (succ p))
    | XH ->
      (match y with
       | XI q -> XI (succ q)
       | XO q -> XO (succ q)
       | XH -> XI XH)
  
  (** val pred_double : positive -> positive **)
  
  let rec pred_double = function
  | XI p -> XI (XO p)
  | XO p -> XI (pred_double p)
  | XH -> XH
  
  (** val pred : positive -> positive **)
  
  let pred = function
  | XI p -> XO p
  | XO p -> pred_double p
  | XH -> XH
  
  (** val pred_N : positive -> n **)
  
  let pred_N = function
  | XI p -> Npos (XO p)
  | XO p -> Npos (pred_double p)
  | XH -> N0
  
  type mask = Pos.mask =
  | IsNul
  | IsPos of positive
  | IsNeg
  
  (** val mask_rect : 'a1 -> (positive -> 'a1) -> 'a1 -> mask -> 'a1 **)
  
  let mask_rect f f0 f1 = function
  | IsNul -> f
  | IsPos x -> f0 x
  | IsNeg -> f1
  
  (** val mask_rec : 'a1 -> (positive -> 'a1) -> 'a1 -> mask -> 'a1 **)
  
  let mask_rec f f0 f1 = function
  | IsNul -> f
  | IsPos x -> f0 x
  | IsNeg -> f1
  
  (** val succ_double_mask : mask -> mask **)
  
  let succ_double_mask = function
  | IsNul -> IsPos XH
  | IsPos p -> IsPos (XI p)
  | IsNeg -> IsNeg
  
  (** val double_mask : mask -> mask **)
  
  let double_mask = function
  | IsPos p -> IsPos (XO p)
  | x0 -> x0
  
  (** val double_pred_mask : positive -> mask **)
  
  let double_pred_mask = function
  | XI p -> IsPos (XO (XO p))
  | XO p -> IsPos (XO (pred_double p))
  | XH -> IsNul
  
  (** val pred_mask : mask -> mask **)
  
  let pred_mask = function
  | IsPos q ->
    (match q with
     | XH -> IsNul
     | _ -> IsPos (pred q))
  | _ -> IsNeg
  
  (** val sub_mask : positive -> positive -> mask **)
  
  let rec sub_mask x y =
    match x with
    | XI p ->
      (match y with
       | XI q -> double_mask (sub_mask p q)
       | XO q -> succ_double_mask (sub_mask p q)
       | XH -> IsPos (XO p))
    | XO p ->
      (match y with
       | XI q -> succ_double_mask (sub_mask_carry p q)
       | XO q -> double_mask (sub_mask p q)
       | XH -> IsPos (pred_double p))
    | XH ->
      (match y with
       | XH -> IsNul
       | _ -> IsNeg)
  
  (** val sub_mask_carry : positive -> positive -> mask **)
  
  and sub_mask_carry x y =
    match x with
    | XI p ->
      (match y with
       | XI q -> succ_double_mask (sub_mask_carry p q)
       | XO q -> double_mask (sub_mask p q)
       | XH -> IsPos (pred_double p))
    | XO p ->
      (match y with
       | XI q -> double_mask (sub_mask_carry p q)
       | XO q -> succ_double_mask (sub_mask_carry p q)
       | XH -> double_pred_mask p)
    | XH -> IsNeg
  
  (** val sub : positive -> positive -> positive **)
  
  let sub x y =
    match sub_mask x y with
    | IsPos z -> z
    | _ -> XH
  
  (** val mul : positive -> positive -> positive **)
  
  let rec mul x y =
    match x with
    | XI p -> add y (XO (mul p y))
    | XO p -> XO (mul p y)
    | XH -> y
  
  (** val iter : positive -> ('a1 -> 'a1) -> 'a1 -> 'a1 **)
  
  let rec iter n0 f x =
    match n0 with
    | XI n' -> f (iter n' f (iter n' f x))
    | XO n' -> iter n' f (iter n' f x)
    | XH -> f x
  
  (** val pow : positive -> positive -> positive **)
  
  let pow x y =
    iter y (mul x) XH
  
  (** val square : positive -> positive **)
  
  let rec square = function
  | XI p0 -> XI (XO (add (square p0) p0))
  | XO p0 -> XO (XO (square p0))
  | XH -> XH
  
  (** val div2 : positive -> positive **)
  
  let div2 = function
  | XI p0 -> p0
  | XO p0 -> p0
  | XH -> XH
  
  (** val div2_up : positive -> positive **)
  
  let div2_up = function
  | XI p0 -> succ p0
  | XO p0 -> p0
  | XH -> XH
  
  (** val size_nat : positive -> int **)
  
  let rec size_nat = function
  | XI p0 -> (fun x -> x + 1) (size_nat p0)
  | XO p0 -> (fun x -> x + 1) (size_nat p0)
  | XH -> (fun x -> x + 1) 0
  
  (** val size : positive -> positive **)
  
  let rec size = function
  | XI p0 -> succ (size p0)
  | XO p0 -> succ (size p0)
  | XH -> XH
  
  (** val compare_cont : positive -> positive -> comparison -> comparison **)
  
  let rec compare_cont x y r =
    match x with
    | XI p ->
      (match y with
       | XI q -> compare_cont p q r
       | XO q -> compare_cont p q Gt
       | XH -> Gt)
    | XO p ->
      (match y with
       | XI q -> compare_cont p q Lt
       | XO q -> compare_cont p q r
       | XH -> Gt)
    | XH ->
      (match y with
       | XH -> r
       | _ -> Lt)
  
  (** val compare : positive -> positive -> comparison **)
  
  let compare x y =
    compare_cont x y Eq
  
  (** val min : positive -> positive -> positive **)
  
  let min p p' =
    match compare p p' with
    | Gt -> p'
    | _ -> p
  
  (** val max : positive -> positive -> positive **)
  
  let max p p' =
    match compare p p' with
    | Gt -> p
    | _ -> p'
  
  (** val eqb : positive -> positive -> bool **)
  
  let rec eqb p q =
    match p with
    | XI p0 ->
      (match q with
       | XI q0 -> eqb p0 q0
       | _ -> false)
    | XO p0 ->
      (match q with
       | XO q0 -> eqb p0 q0
       | _ -> false)
    | XH ->
      (match q with
       | XH -> true
       | _ -> false)
  
  (** val leb : positive -> positive -> bool **)
  
  let leb x y =
    match compare x y with
    | Gt -> false
    | _ -> true
  
  (** val ltb : positive -> positive -> bool **)
  
  let ltb x y =
    match compare x y with
    | Lt -> true
    | _ -> false
  
  (** val sqrtrem_step :
      (positive -> positive) -> (positive -> positive) -> (positive, mask)
      prod -> (positive, mask) prod **)
  
  let sqrtrem_step f g = function
  | Pair (s, y) ->
    (match y with
     | IsPos r ->
       let s' = XI (XO s) in
       let r' = g (f r) in
       if leb s' r'
       then Pair ((XI s), (sub_mask r' s'))
       else Pair ((XO s), (IsPos r'))
     | _ -> Pair ((XO s), (sub_mask (g (f XH)) (XO (XO XH)))))
  
  (** val sqrtrem : positive -> (positive, mask) prod **)
  
  let rec sqrtrem = function
  | XI p0 ->
    (match p0 with
     | XI p1 -> sqrtrem_step (fun x -> XI x) (fun x -> XI x) (sqrtrem p1)
     | XO p1 -> sqrtrem_step (fun x -> XO x) (fun x -> XI x) (sqrtrem p1)
     | XH -> Pair (XH, (IsPos (XO XH))))
  | XO p0 ->
    (match p0 with
     | XI p1 -> sqrtrem_step (fun x -> XI x) (fun x -> XO x) (sqrtrem p1)
     | XO p1 -> sqrtrem_step (fun x -> XO x) (fun x -> XO x) (sqrtrem p1)
     | XH -> Pair (XH, (IsPos XH)))
  | XH -> Pair (XH, IsNul)
  
  (** val sqrt : positive -> positive **)
  
  let sqrt p =
    fst (sqrtrem p)
  
  (** val gcdn : int -> positive -> positive -> positive **)
  
  let rec gcdn n0 a b =
    (fun zero succ n ->
      if n=0 then zero () else succ (n-1))
      (fun _ ->
      XH)
      (fun n1 ->
      match a with
      | XI a' ->
        (match b with
         | XI b' ->
           (match compare a' b' with
            | Eq -> a
            | Lt -> gcdn n1 (sub b' a') a
            | Gt -> gcdn n1 (sub a' b') b)
         | XO b0 -> gcdn n1 a b0
         | XH -> XH)
      | XO a0 ->
        (match b with
         | XI p -> gcdn n1 a0 b
         | XO b0 -> XO (gcdn n1 a0 b0)
         | XH -> XH)
      | XH -> XH)
      n0
  
  (** val gcd : positive -> positive -> positive **)
  
  let gcd a b =
    gcdn (plus (size_nat a) (size_nat b)) a b
  
  (** val ggcdn :
      int -> positive -> positive -> (positive, (positive, positive) prod)
      prod **)
  
  let rec ggcdn n0 a b =
    (fun zero succ n ->
      if n=0 then zero () else succ (n-1))
      (fun _ -> Pair (XH, (Pair (a,
      b))))
      (fun n1 ->
      match a with
      | XI a' ->
        (match b with
         | XI b' ->
           (match compare a' b' with
            | Eq -> Pair (a, (Pair (XH, XH)))
            | Lt ->
              let Pair (g, p) = ggcdn n1 (sub b' a') a in
              let Pair (ba, aa) = p in
              Pair (g, (Pair (aa, (add aa (XO ba)))))
            | Gt ->
              let Pair (g, p) = ggcdn n1 (sub a' b') b in
              let Pair (ab, bb) = p in
              Pair (g, (Pair ((add bb (XO ab)), bb))))
         | XO b0 ->
           let Pair (g, p) = ggcdn n1 a b0 in
           let Pair (aa, bb) = p in Pair (g, (Pair (aa, (XO bb))))
         | XH -> Pair (XH, (Pair (a, XH))))
      | XO a0 ->
        (match b with
         | XI p ->
           let Pair (g, p0) = ggcdn n1 a0 b in
           let Pair (aa, bb) = p0 in Pair (g, (Pair ((XO aa), bb)))
         | XO b0 -> let Pair (g, p) = ggcdn n1 a0 b0 in Pair ((XO g), p)
         | XH -> Pair (XH, (Pair (a, XH))))
      | XH -> Pair (XH, (Pair (XH, b))))
      n0
  
  (** val ggcd :
      positive -> positive -> (positive, (positive, positive) prod) prod **)
  
  let ggcd a b =
    ggcdn (plus (size_nat a) (size_nat b)) a b
  
  (** val coq_Nsucc_double : n -> n **)
  
  let coq_Nsucc_double = function
  | N0 -> Npos XH
  | Npos p -> Npos (XI p)
  
  (** val coq_Ndouble : n -> n **)
  
  let coq_Ndouble = function
  | N0 -> N0
  | Npos p -> Npos (XO p)
  
  (** val coq_lor : positive -> positive -> positive **)
  
  let rec coq_lor p q =
    match p with
    | XI p0 ->
      (match q with
       | XI q0 -> XI (coq_lor p0 q0)
       | XO q0 -> XI (coq_lor p0 q0)
       | XH -> p)
    | XO p0 ->
      (match q with
       | XI q0 -> XI (coq_lor p0 q0)
       | XO q0 -> XO (coq_lor p0 q0)
       | XH -> XI p0)
    | XH ->
      (match q with
       | XO q0 -> XI q0
       | _ -> q)
  
  (** val coq_land : positive -> positive -> n **)
  
  let rec coq_land p q =
    match p with
    | XI p0 ->
      (match q with
       | XI q0 -> coq_Nsucc_double (coq_land p0 q0)
       | XO q0 -> coq_Ndouble (coq_land p0 q0)
       | XH -> Npos XH)
    | XO p0 ->
      (match q with
       | XI q0 -> coq_Ndouble (coq_land p0 q0)
       | XO q0 -> coq_Ndouble (coq_land p0 q0)
       | XH -> N0)
    | XH ->
      (match q with
       | XO q0 -> N0
       | _ -> Npos XH)
  
  (** val ldiff : positive -> positive -> n **)
  
  let rec ldiff p q =
    match p with
    | XI p0 ->
      (match q with
       | XI q0 -> coq_Ndouble (ldiff p0 q0)
       | XO q0 -> coq_Nsucc_double (ldiff p0 q0)
       | XH -> Npos (XO p0))
    | XO p0 ->
      (match q with
       | XI q0 -> coq_Ndouble (ldiff p0 q0)
       | XO q0 -> coq_Ndouble (ldiff p0 q0)
       | XH -> Npos p)
    | XH ->
      (match q with
       | XO q0 -> Npos XH
       | _ -> N0)
  
  (** val coq_lxor : positive -> positive -> n **)
  
  let rec coq_lxor p q =
    match p with
    | XI p0 ->
      (match q with
       | XI q0 -> coq_Ndouble (coq_lxor p0 q0)
       | XO q0 -> coq_Nsucc_double (coq_lxor p0 q0)
       | XH -> Npos (XO p0))
    | XO p0 ->
      (match q with
       | XI q0 -> coq_Nsucc_double (coq_lxor p0 q0)
       | XO q0 -> coq_Ndouble (coq_lxor p0 q0)
       | XH -> Npos (XI p0))
    | XH ->
      (match q with
       | XI q0 -> Npos (XO q0)
       | XO q0 -> Npos (XI q0)
       | XH -> N0)
  
  (** val shiftl_nat : positive -> int -> positive **)
  
  let shiftl_nat p n0 =
    nat_iter n0 (fun x -> XO x) p
  
  (** val shiftr_nat : positive -> int -> positive **)
  
  let shiftr_nat p n0 =
    nat_iter n0 div2 p
  
  (** val shiftl : positive -> n -> positive **)
  
  let shiftl p = function
  | N0 ->
    p
  | Npos n1 ->
    iter
      n1
      (fun x ->
      XO
      x)
      p
  
  (** val shiftr :
      positive
      ->
      n
      ->
      positive **)
  
  let shiftr p = function
  | N0 ->
    p
  | Npos n1 ->
    iter
      n1
      div2
      p
  
  (** val testbit_nat :
      positive
      ->
      int
      ->
      bool **)
  
  let rec testbit_nat p n0 =
    match p with
    | XI p0 ->
      ((fun zero succ n ->
      if n=0 then zero () else succ (n-1))
         (fun _ ->
         true)
         (fun n' ->
         testbit_nat
           p0
           n')
         n0)
    | XO p0 ->
      ((fun zero succ n ->
      if n=0 then zero () else succ (n-1))
         (fun _ ->
         false)
         (fun n' ->
         testbit_nat
           p0
           n')
         n0)
    | XH ->
      ((fun zero succ n ->
      if n=0 then zero () else succ (n-1))
         (fun _ ->
         true)
         (fun n1 ->
         false)
         n0)
  
  (** val testbit :
      positive
      ->
      n
      ->
      bool **)
  
  let rec testbit p n0 =
    match p with
    | XI p0 ->
      (match n0 with
       | N0 ->
         true
       | Npos n1 ->
         testbit
           p0
           (pred_N
             n1))
    | XO p0 ->
      (match n0 with
       | N0 ->
         false
       | Npos n1 ->
         testbit
           p0
           (pred_N
             n1))
    | XH ->
      (match n0 with
       | N0 ->
         true
       | Npos p0 ->
         false)
  
  (** val iter_op :
      ('a1
      ->
      'a1
      ->
      'a1)
      ->
      positive
      ->
      'a1
      ->
      'a1 **)
  
  let rec iter_op op p a =
    match p with
    | XI p0 ->
      op
        a
        (iter_op
          op
          p0
          (op
            a
            a))
    | XO p0 ->
      iter_op
        op
        p0
        (op
          a
          a)
    | XH ->
      a
  
  (** val to_nat :
      positive
      ->
      int **)
  
  let to_nat x =
    iter_op
      plus
      x
      ((fun x -> x + 1)
      0)
  
  (** val of_nat :
      int
      ->
      positive **)
  
  let rec of_nat n0 =
    (fun zero succ n ->
      if n=0 then zero () else succ (n-1))
      (fun _ ->
      XH)
      (fun x ->
      (fun zero succ n ->
      if n=0 then zero () else succ (n-1))
        (fun _ ->
        XH)
        (fun n1 ->
        succ
          (of_nat
            x))
        x)
      n0
  
  (** val of_succ_nat :
      int
      ->
      positive **)
  
  let rec of_succ_nat n0 =
    (fun zero succ n ->
      if n=0 then zero () else succ (n-1))
      (fun _ ->
      XH)
      (fun x ->
      succ
        (of_succ_nat
          x))
      n0
  
  (** val eq_dec :
      positive
      ->
      positive
      ->
      bool **)
  
  let rec eq_dec p y0 =
    match p with
    | XI p0 ->
      (match y0 with
       | XI p1 ->
         eq_dec
           p0
           p1
       | _ ->
         false)
    | XO p0 ->
      (match y0 with
       | XO p1 ->
         eq_dec
           p0
           p1
       | _ ->
         false)
    | XH ->
      (match y0 with
       | XH ->
         true
       | _ ->
         false)
  
  (** val peano_rect :
      'a1
      ->
      (positive
      ->
      'a1
      ->
      'a1)
      ->
      positive
      ->
      'a1 **)
  
  let rec peano_rect a f p =
    let f2 =
      peano_rect
        (f
          XH
          a)
        (fun p0 x ->
        f
          (succ
            (XO
            p0))
          (f
            (XO
            p0)
            x))
    in
    (match p with
     | XI q ->
       f
         (XO
         q)
         (f2
           q)
     | XO q ->
       f2
         q
     | XH ->
       a)
  
  (** val peano_rec :
      'a1
      ->
      (positive
      ->
      'a1
      ->
      'a1)
      ->
      positive
      ->
      'a1 **)
  
  let peano_rec =
    peano_rect
  
  type coq_PeanoView =
  | PeanoOne
  | PeanoSucc of positive
     * coq_PeanoView
  
  (** val coq_PeanoView_rect :
      'a1
      ->
      (positive
      ->
      coq_PeanoView
      ->
      'a1
      ->
      'a1)
      ->
      positive
      ->
      coq_PeanoView
      ->
      'a1 **)
  
  let rec coq_PeanoView_rect f f0 p = function
  | PeanoOne ->
    f
  | PeanoSucc (p1,
               p2) ->
    f0
      p1
      p2
      (coq_PeanoView_rect
        f
        f0
        p1
        p2)
  
  (** val coq_PeanoView_rec :
      'a1
      ->
      (positive
      ->
      coq_PeanoView
      ->
      'a1
      ->
      'a1)
      ->
      positive
      ->
      coq_PeanoView
      ->
      'a1 **)
  
  let rec coq_PeanoView_rec f f0 p = function
  | PeanoOne ->
    f
  | PeanoSucc (p1,
               p2) ->
    f0
      p1
      p2
      (coq_PeanoView_rec
        f
        f0
        p1
        p2)
  
  (** val peanoView_xO :
      positive
      ->
      coq_PeanoView
      ->
      coq_PeanoView **)
  
  let rec peanoView_xO p = function
  | PeanoOne ->
    PeanoSucc
      (XH,
      PeanoOne)
  | PeanoSucc (p0,
               q0) ->
    PeanoSucc
      ((succ
         (XO
         p0)),
      (PeanoSucc
      ((XO
      p0),
      (peanoView_xO
        p0
        q0))))
  
  (** val peanoView_xI :
      positive
      ->
      coq_PeanoView
      ->
      coq_PeanoView **)
  
  let rec peanoView_xI p = function
  | PeanoOne ->
    PeanoSucc
      ((succ
         XH),
      (PeanoSucc
      (XH,
      PeanoOne)))
  | PeanoSucc (p0,
               q0) ->
    PeanoSucc
      ((succ
         (XI
         p0)),
      (PeanoSucc
      ((XI
      p0),
      (peanoView_xI
        p0
        q0))))
  
  (** val peanoView :
      positive
      ->
      coq_PeanoView **)
  
  let rec peanoView = function
  | XI p0 ->
    peanoView_xI
      p0
      (peanoView
        p0)
  | XO p0 ->
    peanoView_xO
      p0
      (peanoView
        p0)
  | XH ->
    PeanoOne
  
  (** val coq_PeanoView_iter :
      'a1
      ->
      (positive
      ->
      'a1
      ->
      'a1)
      ->
      positive
      ->
      coq_PeanoView
      ->
      'a1 **)
  
  let rec coq_PeanoView_iter a f p = function
  | PeanoOne ->
    a
  | PeanoSucc (p0,
               q0) ->
    f
      p0
      (coq_PeanoView_iter
        a
        f
        p0
        q0)
  
  (** val eqb_spec :
      positive
      ->
      positive
      ->
      reflect **)
  
  let eqb_spec x y =
    iff_reflect
      (eqb
        x
        y)
  
  (** val switch_Eq :
      comparison
      ->
      comparison
      ->
      comparison **)
  
  let switch_Eq c = function
  | Eq ->
    c
  | x ->
    x
  
  (** val mask2cmp :
      mask
      ->
      comparison **)
  
  let mask2cmp = function
  | IsNul ->
    Eq
  | IsPos p0 ->
    Gt
  | IsNeg ->
    Lt
  
  (** val leb_spec0 :
      positive
      ->
      positive
      ->
      reflect **)
  
  let leb_spec0 x y =
    iff_reflect
      (leb
        x
        y)
  
  (** val ltb_spec0 :
      positive
      ->
      positive
      ->
      reflect **)
  
  let ltb_spec0 x y =
    iff_reflect
      (ltb
        x
        y)
  
  module Private_Tac = 
   struct 
    
   end
  
<<<<<<< HEAD
=======
  module Private_Rev = 
   struct 
    module ORev = 
     struct 
      type t
        =
        positive
     end
    
    module MRev = 
     struct 
      (** val max :
          positive
          ->
          positive
          ->
          positive **)
      
      let max x y =
        min
          y
          x
     end
    
    module MPRev = MaxLogicalProperties(ORev)(MRev)
   end
  
>>>>>>> a053935b
  module Private_Dec = 
   struct 
    (** val max_case_strong :
        positive
        ->
        positive
        ->
        (positive
        ->
        positive
        ->
        __
        ->
        'a1
        ->
        'a1)
        ->
        (__
        ->
        'a1)
        ->
        (__
        ->
        'a1)
        ->
        'a1 **)
    
    let max_case_strong n0 m compat hl hr =
      let c =
        compSpec2Type
          n0
          m
          (compare
            n0
            m)
      in
      (match c with
       | CompGtT ->
         compat
           n0
           (max
             n0
             m)
           __
           (hl
             __)
       | _ ->
         compat
           m
           (max
             n0
             m)
           __
           (hr
             __))
    
    (** val max_case :
        positive
        ->
        positive
        ->
        (positive
        ->
        positive
        ->
        __
        ->
        'a1
        ->
        'a1)
        ->
        'a1
        ->
        'a1
        ->
        'a1 **)
    
    let max_case n0 m x x0 x1 =
      max_case_strong
        n0
        m
        x
        (fun _ ->
        x0)
        (fun _ ->
        x1)
    
    (** val max_dec :
        positive
        ->
        positive
        ->
        bool **)
    
    let max_dec n0 m =
      max_case
        n0
        m
        (fun x y _ h0 ->
        h0)
        true
        false
    
    (** val min_case_strong :
        positive
        ->
        positive
        ->
        (positive
        ->
        positive
        ->
        __
        ->
        'a1
        ->
        'a1)
        ->
        (__
        ->
        'a1)
        ->
        (__
        ->
        'a1)
        ->
        'a1 **)
    
    let min_case_strong n0 m compat hl hr =
      let c =
        compSpec2Type
          n0
          m
          (compare
            n0
            m)
      in
      (match c with
       | CompGtT ->
         compat
           m
           (min
             n0
             m)
           __
           (hr
             __)
       | _ ->
         compat
           n0
           (min
             n0
             m)
           __
           (hl
             __))
    
    (** val min_case :
        positive
        ->
        positive
        ->
        (positive
        ->
        positive
        ->
        __
        ->
        'a1
        ->
        'a1)
        ->
        'a1
        ->
        'a1
        ->
        'a1 **)
    
    let min_case n0 m x x0 x1 =
      min_case_strong
        n0
        m
        x
        (fun _ ->
        x0)
        (fun _ ->
        x1)
    
    (** val min_dec :
        positive
        ->
        positive
        ->
        bool **)
    
    let min_dec n0 m =
      min_case
        n0
        m
        (fun x y _ h0 ->
        h0)
        true
        false
   end
  
  (** val max_case_strong :
      positive
      ->
      positive
      ->
      (__
      ->
      'a1)
      ->
      (__
      ->
      'a1)
      ->
      'a1 **)
  
  let max_case_strong n0 m x x0 =
    Private_Dec.max_case_strong
      n0
      m
      (fun x1 y _ x2 ->
      x2)
      x
      x0
  
  (** val max_case :
      positive
      ->
      positive
      ->
      'a1
      ->
      'a1
      ->
      'a1 **)
  
  let max_case n0 m x x0 =
    max_case_strong
      n0
      m
      (fun _ ->
      x)
      (fun _ ->
      x0)
  
  (** val max_dec :
      positive
      ->
      positive
      ->
      bool **)
  
  let max_dec =
    Private_Dec.max_dec
  
  (** val min_case_strong :
      positive
      ->
      positive
      ->
      (__
      ->
      'a1)
      ->
      (__
      ->
      'a1)
      ->
      'a1 **)
  
  let min_case_strong n0 m x x0 =
    Private_Dec.min_case_strong
      n0
      m
      (fun x1 y _ x2 ->
      x2)
      x
      x0
  
  (** val min_case :
      positive
      ->
      positive
      ->
      'a1
      ->
      'a1
      ->
      'a1 **)
  
  let min_case n0 m x x0 =
    min_case_strong
      n0
      m
      (fun _ ->
      x)
      (fun _ ->
      x0)
  
  (** val min_dec :
      positive
      ->
      positive
      ->
      bool **)
  
  let min_dec =
    Private_Dec.min_dec
 end

module N = 
 struct 
  type t
    =
    n
  
  (** val zero :
      n **)
  
  let zero =
    N0
  
  (** val one :
      n **)
  
  let one =
    Npos
      XH
  
  (** val two :
      n **)
  
  let two =
    Npos
      (XO
      XH)
  
  (** val succ_double :
      n
      ->
      n **)
  
  let succ_double = function
  | N0 ->
    Npos
      XH
  | Npos p ->
    Npos
      (XI
      p)
  
  (** val double :
      n
      ->
      n **)
  
  let double = function
  | N0 ->
    N0
  | Npos p ->
    Npos
      (XO
      p)
  
  (** val succ :
      n
      ->
      n **)
  
  let succ = function
  | N0 ->
    Npos
      XH
  | Npos p ->
    Npos
      (Coq_Pos.succ
        p)
  
  (** val pred :
      n
      ->
      n **)
  
  let pred = function
  | N0 ->
    N0
  | Npos p ->
    Coq_Pos.pred_N
      p
  
  (** val succ_pos :
      n
      ->
      positive **)
  
  let succ_pos = function
  | N0 ->
    XH
  | Npos p ->
    Coq_Pos.succ
      p
  
  (** val add :
      n
      ->
      n
      ->
      n **)
  
  let add n0 m =
    match n0 with
    | N0 ->
      m
    | Npos p ->
      (match m with
       | N0 ->
         n0
       | Npos q ->
         Npos
           (Coq_Pos.add
             p
             q))
  
  (** val sub :
      n
      ->
      n
      ->
      n **)
  
  let sub n0 m =
    match n0 with
    | N0 ->
      N0
    | Npos n' ->
      (match m with
       | N0 ->
         n0
       | Npos m' ->
         (match Coq_Pos.sub_mask
                  n'
                  m' with
          | Coq_Pos.IsPos p ->
            Npos
              p
          | _ ->
            N0))
  
  (** val mul :
      n
      ->
      n
      ->
      n **)
  
  let mul n0 m =
    match n0 with
    | N0 ->
      N0
    | Npos p ->
      (match m with
       | N0 ->
         N0
       | Npos q ->
         Npos
           (Coq_Pos.mul
             p
             q))
  
  (** val compare :
      n
      ->
      n
      ->
      comparison **)
  
  let compare n0 m =
    match n0 with
    | N0 ->
      (match m with
       | N0 ->
         Eq
       | Npos m' ->
         Lt)
    | Npos n' ->
      (match m with
       | N0 ->
         Gt
       | Npos m' ->
         Coq_Pos.compare
           n'
           m')
  
  (** val eqb :
      n
      ->
      n
      ->
      bool **)
  
  let rec eqb n0 m =
    match n0 with
    | N0 ->
      (match m with
       | N0 ->
         true
       | Npos p ->
         false)
    | Npos p ->
      (match m with
       | N0 ->
         false
       | Npos q ->
         Coq_Pos.eqb
           p
           q)
  
  (** val leb :
      n
      ->
      n
      ->
      bool **)
  
  let leb x y =
    match compare
            x
            y with
    | Gt ->
      false
    | _ ->
      true
  
  (** val ltb :
      n
      ->
      n
      ->
      bool **)
  
  let ltb x y =
    match compare
            x
            y with
    | Lt ->
      true
    | _ ->
      false
  
  (** val min :
      n
      ->
      n
      ->
      n **)
  
  let min n0 n' =
    match compare
            n0
            n' with
    | Gt ->
      n'
    | _ ->
      n0
  
  (** val max :
      n
      ->
      n
      ->
      n **)
  
  let max n0 n' =
    match compare
            n0
            n' with
    | Gt ->
      n0
    | _ ->
      n'
  
  (** val div2 :
      n
      ->
      n **)
  
  let div2 = function
  | N0 ->
    N0
  | Npos p0 ->
    (match p0 with
     | XI p ->
       Npos
         p
     | XO p ->
       Npos
         p
     | XH ->
       N0)
  
  (** val even :
      n
      ->
      bool **)
  
  let even = function
  | N0 ->
    true
  | Npos p ->
    (match p with
     | XO p0 ->
       true
     | _ ->
       false)
  
  (** val odd :
      n
      ->
      bool **)
  
  let odd n0 =
    negb
      (even
        n0)
  
  (** val pow :
      n
      ->
      n
      ->
      n **)
  
  let pow n0 = function
  | N0 ->
    Npos
      XH
  | Npos p0 ->
    (match n0 with
     | N0 ->
       N0
     | Npos q ->
       Npos
         (Coq_Pos.pow
           q
           p0))
  
  (** val square :
      n
      ->
      n **)
  
  let square = function
  | N0 ->
    N0
  | Npos p ->
    Npos
      (Coq_Pos.square
        p)
  
  (** val log2 :
      n
      ->
      n **)
  
  let log2 = function
  | N0 ->
    N0
  | Npos p0 ->
    (match p0 with
     | XI p ->
       Npos
         (Coq_Pos.size
           p)
     | XO p ->
       Npos
         (Coq_Pos.size
           p)
     | XH ->
       N0)
  
  (** val size :
      n
      ->
      n **)
  
  let size = function
  | N0 ->
    N0
  | Npos p ->
    Npos
      (Coq_Pos.size
        p)
  
  (** val size_nat :
      n
      ->
      int **)
  
  let size_nat = function
  | N0 ->
    0
  | Npos p ->
    Coq_Pos.size_nat
      p
  
  (** val pos_div_eucl :
      positive
      ->
      n
      ->
      (n,
      n)
      prod **)
  
  let rec pos_div_eucl a b =
    match a with
    | XI a' ->
      let Pair (q,
                r) =
        pos_div_eucl
          a'
          b
      in
      let r' =
        succ_double
          r
      in
      if leb
           b
           r'
      then Pair
             ((succ_double
                q),
             (sub
               r'
               b))
      else Pair
             ((double
                q),
             r')
    | XO a' ->
      let Pair (q,
                r) =
        pos_div_eucl
          a'
          b
      in
      let r' =
        double
          r
      in
      if leb
           b
           r'
      then Pair
             ((succ_double
                q),
             (sub
               r'
               b))
      else Pair
             ((double
                q),
             r')
    | XH ->
      (match b with
       | N0 ->
         Pair
           (N0,
           (Npos
           XH))
       | Npos p ->
         (match p with
          | XH ->
            Pair
              ((Npos
              XH),
              N0)
          | _ ->
            Pair
              (N0,
              (Npos
              XH))))
  
  (** val div_eucl :
      n
      ->
      n
      ->
      (n,
      n)
      prod **)
  
  let div_eucl a b =
    match a with
    | N0 ->
      Pair
        (N0,
        N0)
    | Npos na ->
      (match b with
       | N0 ->
         Pair
           (N0,
           a)
       | Npos p ->
         pos_div_eucl
           na
           b)
  
  (** val div :
      n
      ->
      n
      ->
      n **)
  
  let div a b =
    fst
      (div_eucl
        a
        b)
  
  (** val modulo :
      n
      ->
      n
      ->
      n **)
  
  let modulo a b =
    snd
      (div_eucl
        a
        b)
  
  (** val gcd :
      n
      ->
      n
      ->
      n **)
  
  let gcd a b =
    match a with
    | N0 ->
      b
    | Npos p ->
      (match b with
       | N0 ->
         a
       | Npos q ->
         Npos
           (Coq_Pos.gcd
             p
             q))
  
  (** val ggcd :
      n
      ->
      n
      ->
      (n,
      (n,
      n)
      prod)
      prod **)
  
  let ggcd a b =
    match a with
    | N0 ->
      Pair
        (b,
        (Pair
        (N0,
        (Npos
        XH))))
    | Npos p ->
      (match b with
       | N0 ->
         Pair
           (a,
           (Pair
           ((Npos
           XH),
           N0)))
       | Npos q ->
         let Pair (g,
                   p0) =
           Coq_Pos.ggcd
             p
             q
         in
         let Pair (aa,
                   bb) =
           p0
         in
         Pair
         ((Npos
         g),
         (Pair
         ((Npos
         aa),
         (Npos
         bb)))))
  
  (** val sqrtrem :
      n
      ->
      (n,
      n)
      prod **)
  
  let sqrtrem = function
  | N0 ->
    Pair
      (N0,
      N0)
  | Npos p ->
    let Pair (s,
              m) =
      Coq_Pos.sqrtrem
        p
    in
    (match m with
     | Coq_Pos.IsPos r ->
       Pair
         ((Npos
         s),
         (Npos
         r))
     | _ ->
       Pair
         ((Npos
         s),
         N0))
  
  (** val sqrt :
      n
      ->
      n **)
  
  let sqrt = function
  | N0 ->
    N0
  | Npos p ->
    Npos
      (Coq_Pos.sqrt
        p)
  
  (** val coq_lor :
      n
      ->
      n
      ->
      n **)
  
  let coq_lor n0 m =
    match n0 with
    | N0 ->
      m
    | Npos p ->
      (match m with
       | N0 ->
         n0
       | Npos q ->
         Npos
           (Coq_Pos.coq_lor
             p
             q))
  
  (** val coq_land :
      n
      ->
      n
      ->
      n **)
  
  let coq_land n0 m =
    match n0 with
    | N0 ->
      N0
    | Npos p ->
      (match m with
       | N0 ->
         N0
       | Npos q ->
         Coq_Pos.coq_land
           p
           q)
  
  (** val ldiff :
      n
      ->
      n
      ->
      n **)
  
  let rec ldiff n0 m =
    match n0 with
    | N0 ->
      N0
    | Npos p ->
      (match m with
       | N0 ->
         n0
       | Npos q ->
         Coq_Pos.ldiff
           p
           q)
  
  (** val coq_lxor :
      n
      ->
      n
      ->
      n **)
  
  let coq_lxor n0 m =
    match n0 with
    | N0 ->
      m
    | Npos p ->
      (match m with
       | N0 ->
         n0
       | Npos q ->
         Coq_Pos.coq_lxor
           p
           q)
  
  (** val shiftl_nat :
      n
      ->
      int
      ->
      n **)
  
  let shiftl_nat a n0 =
    nat_iter
      n0
      double
      a
  
  (** val shiftr_nat :
      n
      ->
      int
      ->
      n **)
  
  let shiftr_nat a n0 =
    nat_iter
      n0
      div2
      a
  
  (** val shiftl :
      n
      ->
      n
      ->
      n **)
  
  let shiftl a n0 =
    match a with
    | N0 ->
      N0
    | Npos a0 ->
      Npos
        (Coq_Pos.shiftl
          a0
          n0)
  
  (** val shiftr :
      n
      ->
      n
      ->
      n **)
  
  let shiftr a = function
  | N0 ->
    a
  | Npos p ->
    Coq_Pos.iter
      p
      div2
      a
  
  (** val testbit_nat :
      n
      ->
      int
      ->
      bool **)
  
  let testbit_nat = function
  | N0 ->
    (fun x ->
      false)
  | Npos p ->
    Coq_Pos.testbit_nat
      p
  
  (** val testbit :
      n
      ->
      n
      ->
      bool **)
  
  let testbit a n0 =
    match a with
    | N0 ->
      false
    | Npos p ->
      Coq_Pos.testbit
        p
        n0
  
  (** val to_nat :
      n
      ->
      int **)
  
  let to_nat = function
  | N0 ->
    0
  | Npos p ->
    Coq_Pos.to_nat
      p
  
  (** val of_nat :
      int
      ->
      n **)
  
  let of_nat n0 =
    (fun zero succ n ->
      if n=0 then zero () else succ (n-1))
      (fun _ ->
      N0)
      (fun n' ->
      Npos
      (Coq_Pos.of_succ_nat
        n'))
      n0
  
  (** val iter :
      n
      ->
      ('a1
      ->
      'a1)
      ->
      'a1
      ->
      'a1 **)
  
  let iter n0 f x =
    match n0 with
    | N0 ->
      x
    | Npos p ->
      Coq_Pos.iter
        p
        f
        x
  
  (** val eq_dec :
      n
      ->
      n
      ->
      bool **)
  
  let eq_dec n0 m =
    match n0 with
    | N0 ->
      (match m with
       | N0 ->
         true
       | Npos p ->
         false)
    | Npos x ->
      (match m with
       | N0 ->
         false
       | Npos p0 ->
         Coq_Pos.eq_dec
           x
           p0)
  
  (** val discr :
      n
      ->
      positive
      sumor **)
  
  let discr = function
  | N0 ->
    Inright
  | Npos p ->
    Inleft
      p
  
  (** val binary_rect :
      'a1
      ->
      (n
      ->
      'a1
      ->
      'a1)
      ->
      (n
      ->
      'a1
      ->
      'a1)
      ->
      n
      ->
      'a1 **)
  
  let binary_rect f0 f2 fS2 n0 =
    let f2' =
      fun p ->
      f2
        (Npos
        p)
    in
    let fS2' =
      fun p ->
      fS2
        (Npos
        p)
    in
    (match n0 with
     | N0 ->
       f0
     | Npos p ->
       let rec f = function
       | XI p1 ->
         fS2'
           p1
           (f
             p1)
       | XO p1 ->
         f2'
           p1
           (f
             p1)
       | XH ->
         fS2
           N0
           f0
       in f
            p)
  
  (** val binary_rec :
      'a1
      ->
      (n
      ->
      'a1
      ->
      'a1)
      ->
      (n
      ->
      'a1
      ->
      'a1)
      ->
      n
      ->
      'a1 **)
  
  let binary_rec =
    binary_rect
  
  (** val peano_rect :
      'a1
      ->
      (n
      ->
      'a1
      ->
      'a1)
      ->
      n
      ->
      'a1 **)
  
  let peano_rect f0 f n0 =
    let f' =
      fun p ->
      f
        (Npos
        p)
    in
    (match n0 with
     | N0 ->
       f0
     | Npos p ->
       Coq_Pos.peano_rect
         (f
           N0
           f0)
         f'
         p)
  
  (** val peano_rec :
      'a1
      ->
      (n
      ->
      'a1
      ->
      'a1)
      ->
      n
      ->
      'a1 **)
  
  let peano_rec =
    peano_rect
  
  (** val leb_spec0 :
      n
      ->
      n
      ->
      reflect **)
  
  let leb_spec0 x y =
    iff_reflect
      (leb
        x
        y)
  
  (** val ltb_spec0 :
      n
      ->
      n
      ->
      reflect **)
  
  let ltb_spec0 x y =
    iff_reflect
      (ltb
        x
        y)
  
  module Private_BootStrap = 
   struct 
    
   end
  
  (** val recursion :
      'a1
      ->
      (n
      ->
      'a1
      ->
      'a1)
      ->
      n
      ->
      'a1 **)
  
  let recursion x =
    peano_rect
      x
  
  module Private_OrderTac = 
   struct 
    module IsTotal = 
     struct 
<<<<<<< HEAD
      
=======
      type t
        =
        n
>>>>>>> a053935b
     end
    
    module Tac = 
     struct 
      
     end
   end
  
  module Private_NZPow = 
   struct 
    
   end
  
  module Private_NZSqrt = 
   struct 
    
   end
  
  (** val sqrt_up :
      n
      ->
      n **)
  
  let sqrt_up a =
    match compare
            N0
            a with
    | Lt ->
      succ
        (sqrt
          (pred
            a))
    | _ ->
      N0
  
  (** val log2_up :
      n
      ->
      n **)
  
  let log2_up a =
    match compare
            (Npos
            XH)
            a with
    | Lt ->
      succ
        (log2
          (pred
            a))
    | _ ->
      N0
  
  module Private_NZDiv = 
   struct 
    
   end
  
  (** val lcm :
      n
      ->
      n
      ->
      n **)
  
  let lcm a b =
    mul
      a
      (div
        b
        (gcd
          a
          b))
  
  (** val eqb_spec :
      n
      ->
      n
      ->
      reflect **)
  
  let eqb_spec x y =
    iff_reflect
      (eqb
        x
        y)
  
  (** val b2n :
      bool
      ->
      n **)
  
  let b2n = function
  | true ->
    Npos
      XH
  | false ->
    N0
  
  (** val setbit :
      n
      ->
      n
      ->
      n **)
  
  let setbit a n0 =
    coq_lor
      a
      (shiftl
        (Npos
        XH)
        n0)
  
  (** val clearbit :
      n
      ->
      n
      ->
      n **)
  
  let clearbit a n0 =
    ldiff
      a
      (shiftl
        (Npos
        XH)
        n0)
  
  (** val ones :
      n
      ->
      n **)
  
  let ones n0 =
    pred
      (shiftl
        (Npos
        XH)
        n0)
  
  (** val lnot :
      n
      ->
      n
      ->
      n **)
  
  let lnot a n0 =
    coq_lxor
      a
      (ones
        n0)
  
  module Private_Tac = 
   struct 
    
   end
  
<<<<<<< HEAD
=======
  module Private_Rev = 
   struct 
    module ORev = 
     struct 
      type t
        =
        n
     end
    
    module MRev = 
     struct 
      (** val max :
          n
          ->
          n
          ->
          n **)
      
      let max x y =
        min
          y
          x
     end
    
    module MPRev = MaxLogicalProperties(ORev)(MRev)
   end
  
>>>>>>> a053935b
  module Private_Dec = 
   struct 
    (** val max_case_strong :
        n
        ->
        n
        ->
        (n
        ->
        n
        ->
        __
        ->
        'a1
        ->
        'a1)
        ->
        (__
        ->
        'a1)
        ->
        (__
        ->
        'a1)
        ->
        'a1 **)
    
    let max_case_strong n0 m compat hl hr =
      let c =
        compSpec2Type
          n0
          m
          (compare
            n0
            m)
      in
      (match c with
       | CompGtT ->
         compat
           n0
           (max
             n0
             m)
           __
           (hl
             __)
       | _ ->
         compat
           m
           (max
             n0
             m)
           __
           (hr
             __))
    
    (** val max_case :
        n
        ->
        n
        ->
        (n
        ->
        n
        ->
        __
        ->
        'a1
        ->
        'a1)
        ->
        'a1
        ->
        'a1
        ->
        'a1 **)
    
    let max_case n0 m x x0 x1 =
      max_case_strong
        n0
        m
        x
        (fun _ ->
        x0)
        (fun _ ->
        x1)
    
    (** val max_dec :
        n
        ->
        n
        ->
        bool **)
    
    let max_dec n0 m =
      max_case
        n0
        m
        (fun x y _ h0 ->
        h0)
        true
        false
    
    (** val min_case_strong :
        n
        ->
        n
        ->
        (n
        ->
        n
        ->
        __
        ->
        'a1
        ->
        'a1)
        ->
        (__
        ->
        'a1)
        ->
        (__
        ->
        'a1)
        ->
        'a1 **)
    
    let min_case_strong n0 m compat hl hr =
      let c =
        compSpec2Type
          n0
          m
          (compare
            n0
            m)
      in
      (match c with
       | CompGtT ->
         compat
           m
           (min
             n0
             m)
           __
           (hr
             __)
       | _ ->
         compat
           n0
           (min
             n0
             m)
           __
           (hl
             __))
    
    (** val min_case :
        n
        ->
        n
        ->
        (n
        ->
        n
        ->
        __
        ->
        'a1
        ->
        'a1)
        ->
        'a1
        ->
        'a1
        ->
        'a1 **)
    
    let min_case n0 m x x0 x1 =
      min_case_strong
        n0
        m
        x
        (fun _ ->
        x0)
        (fun _ ->
        x1)
    
    (** val min_dec :
        n
        ->
        n
        ->
        bool **)
    
    let min_dec n0 m =
      min_case
        n0
        m
        (fun x y _ h0 ->
        h0)
        true
        false
   end
  
  (** val max_case_strong :
      n
      ->
      n
      ->
      (__
      ->
      'a1)
      ->
      (__
      ->
      'a1)
      ->
      'a1 **)
  
  let max_case_strong n0 m x x0 =
    Private_Dec.max_case_strong
      n0
      m
      (fun x1 y _ x2 ->
      x2)
      x
      x0
  
  (** val max_case :
      n
      ->
      n
      ->
      'a1
      ->
      'a1
      ->
      'a1 **)
  
  let max_case n0 m x x0 =
    max_case_strong
      n0
      m
      (fun _ ->
      x)
      (fun _ ->
      x0)
  
  (** val max_dec :
      n
      ->
      n
      ->
      bool **)
  
  let max_dec =
    Private_Dec.max_dec
  
  (** val min_case_strong :
      n
      ->
      n
      ->
      (__
      ->
      'a1)
      ->
      (__
      ->
      'a1)
      ->
      'a1 **)
  
  let min_case_strong n0 m x x0 =
    Private_Dec.min_case_strong
      n0
      m
      (fun x1 y _ x2 ->
      x2)
      x
      x0
  
  (** val min_case :
      n
      ->
      n
      ->
      'a1
      ->
      'a1
      ->
      'a1 **)
  
  let min_case n0 m x x0 =
    min_case_strong
      n0
      m
      (fun _ ->
      x)
      (fun _ ->
      x0)
  
  (** val min_dec :
      n
      ->
      n
      ->
      bool **)
  
  let min_dec =
    Private_Dec.min_dec
 end

(** val eq_nat_dec :
    int
    ->
    int
    ->
    bool **)

let rec eq_nat_dec n0 m =
  (fun zero succ n ->
      if n=0 then zero () else succ (n-1))
    (fun _ ->
    (fun zero succ n ->
      if n=0 then zero () else succ (n-1))
      (fun _ ->
      true)
      (fun m0 ->
      false)
      m)
    (fun n1 ->
    (fun zero succ n ->
      if n=0 then zero () else succ (n-1))
      (fun _ ->
      false)
      (fun m0 ->
      eq_nat_dec
        n1
        m0)
      m)
    n0

(** val beq_nat :
    int
    ->
    int
    ->
    bool **)

let rec beq_nat = ( = )

(** val rev :
    'a1
    list
    ->
    'a1
    list **)

let rec rev = function
| Nil ->
  Nil
| Cons (x,
        l') ->
  app
    (rev
      l')
    (Cons
    (x,
    Nil))

(** val map :
    ('a1
    ->
    'a2)
    ->
    'a1
    list
    ->
    'a2
    list **)

let rec map f = function
| Nil ->
  Nil
| Cons (a,
        t0) ->
  Cons
    ((f
       a),
    (map
      f
      t0))

(** val fold_left :
    ('a1
    ->
    'a2
    ->
    'a1)
    ->
    'a2
    list
    ->
    'a1
    ->
    'a1 **)

let rec fold_left f l a0 =
  match l with
  | Nil ->
    a0
  | Cons (b,
          t0) ->
    fold_left
      f
      t0
      (f
        a0
        b)

(** val fold_right :
    ('a2
    ->
    'a1
    ->
    'a1)
    ->
    'a1
    ->
    'a2
    list
    ->
    'a1 **)

let rec fold_right f a0 = function
| Nil ->
  a0
| Cons (b,
        t0) ->
  f
    b
    (fold_right
      f
      a0
      t0)

(** val forallb :
    ('a1
    ->
    bool)
    ->
    'a1
    list
    ->
    bool **)

let rec forallb f = function
| Nil ->
  true
| Cons (a,
        l0) ->
  if f
       a
  then forallb
         f
         l0
  else false

(** val n_of_digits :
    bool
    list
    ->
    n **)

let rec n_of_digits = function
| Nil ->
  N0
| Cons (b,
        l') ->
  N.add
    (if b
     then Npos
            XH
     else N0)
    (N.mul
      (Npos
      (XO
      XH))
      (n_of_digits
        l'))

(** val n_of_ascii :
    char
    ->
    n **)

let n_of_ascii a =
  (* If this appears, you're using Ascii internals. Please don't *) (fun f c -> let n = Char.code c in let h i = (n land (1 lsl i)) <> 0 in f (h 0) (h 1) (h 2) (h 3) (h 4) (h 5) (h 6) (h 7))
    (fun a0 a1 a2 a3 a4 a5 a6 a7 ->
    n_of_digits
      (Cons
      (a0,
      (Cons
      (a1,
      (Cons
      (a2,
      (Cons
      (a3,
      (Cons
      (a4,
      (Cons
      (a5,
      (Cons
      (a6,
      (Cons
      (a7,
      Nil)))))))))))))))))
    a

(** val nat_of_ascii :
    char
    ->
    int **)

let nat_of_ascii a =
  N.to_nat
    (n_of_ascii
      a)

type string =
| EmptyString
| String of char
   * string

(** val string_dec :
    string
    ->
    string
    ->
    bool **)

let rec string_dec s s0 =
  match s with
  | EmptyString ->
    (match s0 with
     | EmptyString ->
       true
     | String (a,
               s1) ->
       false)
  | String (a,
            s1) ->
    (match s0 with
     | EmptyString ->
       false
     | String (a0,
               s2) ->
       if (=)
            a
            a0
       then string_dec
              s1
              s2
       else false)

(** val append :
    string
    ->
    string
    ->
    string **)

let rec append s1 s2 =
  match s1 with
  | EmptyString ->
    s2
  | String (c,
            s1') ->
    String
      (c,
      (append
        s1'
        s2))

(** val ble_nat :
    int
    ->
    int
    ->
    bool **)

let rec ble_nat n0 m =
  (fun zero succ n ->
      if n=0 then zero () else succ (n-1))
    (fun _ ->
    true)
    (fun n' ->
    (fun zero succ n ->
      if n=0 then zero () else succ (n-1))
      (fun _ ->
      false)
      (fun m' ->
      ble_nat
        n'
        m')
      m)
    n0

type id =
  int
  (* singleton inductive, whose constructor was Id *)

(** val eq_id_dec :
    id
    ->
    id
    ->
    bool **)

let eq_id_dec id1 id2 =
  eq_nat_dec
    id1
    id2

type state
  =
  id
  ->
  int

(** val empty_state :
    state **)

let empty_state x =
  0

(** val update :
    state
    ->
    id
    ->
    int
    ->
    state **)

let update st x n0 x' =
  if eq_id_dec
       x
       x'
  then n0
  else st
         x'

type aexp =
| ANum of int
| AId of id
| APlus of aexp
   * aexp
| AMinus of aexp
   * aexp
| AMult of aexp
   * aexp

type bexp =
| BTrue
| BFalse
| BEq of aexp
   * aexp
| BLe of aexp
   * aexp
| BNot of bexp
| BAnd of bexp
   * bexp

(** val aeval :
    state
    ->
    aexp
    ->
    int **)

let rec aeval st = function
| ANum n0 ->
  n0
| AId x ->
  st
    x
| APlus (a1,
         a2) ->
  plus
    (aeval
      st
      a1)
    (aeval
      st
      a2)
| AMinus (a1,
          a2) ->
  minus
    (aeval
      st
      a1)
    (aeval
      st
      a2)
| AMult (a1,
         a2) ->
  mult
    (aeval
      st
      a1)
    (aeval
      st
      a2)

(** val beval :
    state
    ->
    bexp
    ->
    bool **)

let rec beval st = function
| BTrue ->
  true
| BFalse ->
  false
| BEq (a1,
       a2) ->
  beq_nat
    (aeval
      st
      a1)
    (aeval
      st
      a2)
| BLe (a1,
       a2) ->
  ble_nat
    (aeval
      st
      a1)
    (aeval
      st
      a2)
| BNot b1 ->
  negb
    (beval
      st
      b1)
| BAnd (b1,
        b2) ->
  if beval
       st
       b1
  then beval
         st
         b2
  else false

type com =
| CSkip
| CAss of id
   * aexp
| CSeq of com
   * com
| CIf of bexp
   * com
   * com
| CWhile of bexp
   * com

(** val ceval_step :
    state
    ->
    com
    ->
    int
    ->
    state
    option **)

let rec ceval_step st c i =
  (fun zero succ n ->
      if n=0 then zero () else succ (n-1))
    (fun _ ->
    None)
    (fun i' ->
    match c with
    | CSkip ->
      Some
        st
    | CAss (l,
            a1) ->
      Some
        (update
          st
          l
          (aeval
            st
            a1))
    | CSeq (c1,
            c2) ->
      (match ceval_step
               st
               c1
               i' with
       | Some st' ->
         ceval_step
           st'
           c2
           i'
       | None ->
         None)
    | CIf (b,
           c1,
           c2) ->
      if beval
           st
           b
      then ceval_step
             st
             c1
             i'
      else ceval_step
             st
             c2
             i'
    | CWhile (b1,
              c1) ->
      if beval
           st
           b1
      then (match ceval_step
                    st
                    c1
                    i' with
            | Some st' ->
              ceval_step
                st'
                c
                i'
            | None ->
              None)
      else Some
             st)
    i

(** val isWhite :
    char
    ->
    bool **)

let isWhite c =
  let n0 =
    nat_of_ascii
      c
  in
  if if beq_nat
          n0
          ((fun x -> x + 1)
          ((fun x -> x + 1)
          ((fun x -> x + 1)
          ((fun x -> x + 1)
          ((fun x -> x + 1)
          ((fun x -> x + 1)
          ((fun x -> x + 1)
          ((fun x -> x + 1)
          ((fun x -> x + 1)
          ((fun x -> x + 1)
          ((fun x -> x + 1)
          ((fun x -> x + 1)
          ((fun x -> x + 1)
          ((fun x -> x + 1)
          ((fun x -> x + 1)
          ((fun x -> x + 1)
          ((fun x -> x + 1)
          ((fun x -> x + 1)
          ((fun x -> x + 1)
          ((fun x -> x + 1)
          ((fun x -> x + 1)
          ((fun x -> x + 1)
          ((fun x -> x + 1)
          ((fun x -> x + 1)
          ((fun x -> x + 1)
          ((fun x -> x + 1)
          ((fun x -> x + 1)
          ((fun x -> x + 1)
          ((fun x -> x + 1)
          ((fun x -> x + 1)
          ((fun x -> x + 1)
          ((fun x -> x + 1)
          0))))))))))))))))))))))))))))))))
     then true
     else beq_nat
            n0
            ((fun x -> x + 1)
            ((fun x -> x + 1)
            ((fun x -> x + 1)
            ((fun x -> x + 1)
            ((fun x -> x + 1)
            ((fun x -> x + 1)
            ((fun x -> x + 1)
            ((fun x -> x + 1)
            ((fun x -> x + 1)
            0)))))))))
  then true
  else if beq_nat
            n0
            ((fun x -> x + 1)
            ((fun x -> x + 1)
            ((fun x -> x + 1)
            ((fun x -> x + 1)
            ((fun x -> x + 1)
            ((fun x -> x + 1)
            ((fun x -> x + 1)
            ((fun x -> x + 1)
            ((fun x -> x + 1)
            ((fun x -> x + 1)
            0))))))))))
       then true
       else beq_nat
              n0
              ((fun x -> x + 1)
              ((fun x -> x + 1)
              ((fun x -> x + 1)
              ((fun x -> x + 1)
              ((fun x -> x + 1)
              ((fun x -> x + 1)
              ((fun x -> x + 1)
              ((fun x -> x + 1)
              ((fun x -> x + 1)
              ((fun x -> x + 1)
              ((fun x -> x + 1)
              ((fun x -> x + 1)
              ((fun x -> x + 1)
              0)))))))))))))

(** val isLowerAlpha :
    char
    ->
    bool **)

let isLowerAlpha c =
  let n0 =
    nat_of_ascii
      c
  in
  if ble_nat
       ((fun x -> x + 1)
       ((fun x -> x + 1)
       ((fun x -> x + 1)
       ((fun x -> x + 1)
       ((fun x -> x + 1)
       ((fun x -> x + 1)
       ((fun x -> x + 1)
       ((fun x -> x + 1)
       ((fun x -> x + 1)
       ((fun x -> x + 1)
       ((fun x -> x + 1)
       ((fun x -> x + 1)
       ((fun x -> x + 1)
       ((fun x -> x + 1)
       ((fun x -> x + 1)
       ((fun x -> x + 1)
       ((fun x -> x + 1)
       ((fun x -> x + 1)
       ((fun x -> x + 1)
       ((fun x -> x + 1)
       ((fun x -> x + 1)
       ((fun x -> x + 1)
       ((fun x -> x + 1)
       ((fun x -> x + 1)
       ((fun x -> x + 1)
       ((fun x -> x + 1)
       ((fun x -> x + 1)
       ((fun x -> x + 1)
       ((fun x -> x + 1)
       ((fun x -> x + 1)
       ((fun x -> x + 1)
       ((fun x -> x + 1)
       ((fun x -> x + 1)
       ((fun x -> x + 1)
       ((fun x -> x + 1)
       ((fun x -> x + 1)
       ((fun x -> x + 1)
       ((fun x -> x + 1)
       ((fun x -> x + 1)
       ((fun x -> x + 1)
       ((fun x -> x + 1)
       ((fun x -> x + 1)
       ((fun x -> x + 1)
       ((fun x -> x + 1)
       ((fun x -> x + 1)
       ((fun x -> x + 1)
       ((fun x -> x + 1)
       ((fun x -> x + 1)
       ((fun x -> x + 1)
       ((fun x -> x + 1)
       ((fun x -> x + 1)
       ((fun x -> x + 1)
       ((fun x -> x + 1)
       ((fun x -> x + 1)
       ((fun x -> x + 1)
       ((fun x -> x + 1)
       ((fun x -> x + 1)
       ((fun x -> x + 1)
       ((fun x -> x + 1)
       ((fun x -> x + 1)
       ((fun x -> x + 1)
       ((fun x -> x + 1)
       ((fun x -> x + 1)
       ((fun x -> x + 1)
       ((fun x -> x + 1)
       ((fun x -> x + 1)
       ((fun x -> x + 1)
       ((fun x -> x + 1)
       ((fun x -> x + 1)
       ((fun x -> x + 1)
       ((fun x -> x + 1)
       ((fun x -> x + 1)
       ((fun x -> x + 1)
       ((fun x -> x + 1)
       ((fun x -> x + 1)
       ((fun x -> x + 1)
       ((fun x -> x + 1)
       ((fun x -> x + 1)
       ((fun x -> x + 1)
       ((fun x -> x + 1)
       ((fun x -> x + 1)
       ((fun x -> x + 1)
       ((fun x -> x + 1)
       ((fun x -> x + 1)
       ((fun x -> x + 1)
       ((fun x -> x + 1)
       ((fun x -> x + 1)
       ((fun x -> x + 1)
       ((fun x -> x + 1)
       ((fun x -> x + 1)
       ((fun x -> x + 1)
       ((fun x -> x + 1)
       ((fun x -> x + 1)
       ((fun x -> x + 1)
       ((fun x -> x + 1)
       ((fun x -> x + 1)
       ((fun x -> x + 1)
       0)))))))))))))))))))))))))))))))))))))))))))))))))))))))))))))))))))))))))))))))))))))))))))))))))
       n0
  then ble_nat
         n0
         ((fun x -> x + 1)
         ((fun x -> x + 1)
         ((fun x -> x + 1)
         ((fun x -> x + 1)
         ((fun x -> x + 1)
         ((fun x -> x + 1)
         ((fun x -> x + 1)
         ((fun x -> x + 1)
         ((fun x -> x + 1)
         ((fun x -> x + 1)
         ((fun x -> x + 1)
         ((fun x -> x + 1)
         ((fun x -> x + 1)
         ((fun x -> x + 1)
         ((fun x -> x + 1)
         ((fun x -> x + 1)
         ((fun x -> x + 1)
         ((fun x -> x + 1)
         ((fun x -> x + 1)
         ((fun x -> x + 1)
         ((fun x -> x + 1)
         ((fun x -> x + 1)
         ((fun x -> x + 1)
         ((fun x -> x + 1)
         ((fun x -> x + 1)
         ((fun x -> x + 1)
         ((fun x -> x + 1)
         ((fun x -> x + 1)
         ((fun x -> x + 1)
         ((fun x -> x + 1)
         ((fun x -> x + 1)
         ((fun x -> x + 1)
         ((fun x -> x + 1)
         ((fun x -> x + 1)
         ((fun x -> x + 1)
         ((fun x -> x + 1)
         ((fun x -> x + 1)
         ((fun x -> x + 1)
         ((fun x -> x + 1)
         ((fun x -> x + 1)
         ((fun x -> x + 1)
         ((fun x -> x + 1)
         ((fun x -> x + 1)
         ((fun x -> x + 1)
         ((fun x -> x + 1)
         ((fun x -> x + 1)
         ((fun x -> x + 1)
         ((fun x -> x + 1)
         ((fun x -> x + 1)
         ((fun x -> x + 1)
         ((fun x -> x + 1)
         ((fun x -> x + 1)
         ((fun x -> x + 1)
         ((fun x -> x + 1)
         ((fun x -> x + 1)
         ((fun x -> x + 1)
         ((fun x -> x + 1)
         ((fun x -> x + 1)
         ((fun x -> x + 1)
         ((fun x -> x + 1)
         ((fun x -> x + 1)
         ((fun x -> x + 1)
         ((fun x -> x + 1)
         ((fun x -> x + 1)
         ((fun x -> x + 1)
         ((fun x -> x + 1)
         ((fun x -> x + 1)
         ((fun x -> x + 1)
         ((fun x -> x + 1)
         ((fun x -> x + 1)
         ((fun x -> x + 1)
         ((fun x -> x + 1)
         ((fun x -> x + 1)
         ((fun x -> x + 1)
         ((fun x -> x + 1)
         ((fun x -> x + 1)
         ((fun x -> x + 1)
         ((fun x -> x + 1)
         ((fun x -> x + 1)
         ((fun x -> x + 1)
         ((fun x -> x + 1)
         ((fun x -> x + 1)
         ((fun x -> x + 1)
         ((fun x -> x + 1)
         ((fun x -> x + 1)
         ((fun x -> x + 1)
         ((fun x -> x + 1)
         ((fun x -> x + 1)
         ((fun x -> x + 1)
         ((fun x -> x + 1)
         ((fun x -> x + 1)
         ((fun x -> x + 1)
         ((fun x -> x + 1)
         ((fun x -> x + 1)
         ((fun x -> x + 1)
         ((fun x -> x + 1)
         ((fun x -> x + 1)
         ((fun x -> x + 1)
         ((fun x -> x + 1)
         ((fun x -> x + 1)
         ((fun x -> x + 1)
         ((fun x -> x + 1)
         ((fun x -> x + 1)
         ((fun x -> x + 1)
         ((fun x -> x + 1)
         ((fun x -> x + 1)
         ((fun x -> x + 1)
         ((fun x -> x + 1)
         ((fun x -> x + 1)
         ((fun x -> x + 1)
         ((fun x -> x + 1)
         ((fun x -> x + 1)
         ((fun x -> x + 1)
         ((fun x -> x + 1)
         ((fun x -> x + 1)
         ((fun x -> x + 1)
         ((fun x -> x + 1)
         ((fun x -> x + 1)
         ((fun x -> x + 1)
         ((fun x -> x + 1)
         ((fun x -> x + 1)
         ((fun x -> x + 1)
         0))))))))))))))))))))))))))))))))))))))))))))))))))))))))))))))))))))))))))))))))))))))))))))))))))))))))))))))))))))))))))
  else false

(** val isAlpha :
    char
    ->
    bool **)

let isAlpha c =
  let n0 =
    nat_of_ascii
      c
  in
  if if ble_nat
          ((fun x -> x + 1)
          ((fun x -> x + 1)
          ((fun x -> x + 1)
          ((fun x -> x + 1)
          ((fun x -> x + 1)
          ((fun x -> x + 1)
          ((fun x -> x + 1)
          ((fun x -> x + 1)
          ((fun x -> x + 1)
          ((fun x -> x + 1)
          ((fun x -> x + 1)
          ((fun x -> x + 1)
          ((fun x -> x + 1)
          ((fun x -> x + 1)
          ((fun x -> x + 1)
          ((fun x -> x + 1)
          ((fun x -> x + 1)
          ((fun x -> x + 1)
          ((fun x -> x + 1)
          ((fun x -> x + 1)
          ((fun x -> x + 1)
          ((fun x -> x + 1)
          ((fun x -> x + 1)
          ((fun x -> x + 1)
          ((fun x -> x + 1)
          ((fun x -> x + 1)
          ((fun x -> x + 1)
          ((fun x -> x + 1)
          ((fun x -> x + 1)
          ((fun x -> x + 1)
          ((fun x -> x + 1)
          ((fun x -> x + 1)
          ((fun x -> x + 1)
          ((fun x -> x + 1)
          ((fun x -> x + 1)
          ((fun x -> x + 1)
          ((fun x -> x + 1)
          ((fun x -> x + 1)
          ((fun x -> x + 1)
          ((fun x -> x + 1)
          ((fun x -> x + 1)
          ((fun x -> x + 1)
          ((fun x -> x + 1)
          ((fun x -> x + 1)
          ((fun x -> x + 1)
          ((fun x -> x + 1)
          ((fun x -> x + 1)
          ((fun x -> x + 1)
          ((fun x -> x + 1)
          ((fun x -> x + 1)
          ((fun x -> x + 1)
          ((fun x -> x + 1)
          ((fun x -> x + 1)
          ((fun x -> x + 1)
          ((fun x -> x + 1)
          ((fun x -> x + 1)
          ((fun x -> x + 1)
          ((fun x -> x + 1)
          ((fun x -> x + 1)
          ((fun x -> x + 1)
          ((fun x -> x + 1)
          ((fun x -> x + 1)
          ((fun x -> x + 1)
          ((fun x -> x + 1)
          ((fun x -> x + 1)
          0)))))))))))))))))))))))))))))))))))))))))))))))))))))))))))))))))
          n0
     then ble_nat
            n0
            ((fun x -> x + 1)
            ((fun x -> x + 1)
            ((fun x -> x + 1)
            ((fun x -> x + 1)
            ((fun x -> x + 1)
            ((fun x -> x + 1)
            ((fun x -> x + 1)
            ((fun x -> x + 1)
            ((fun x -> x + 1)
            ((fun x -> x + 1)
            ((fun x -> x + 1)
            ((fun x -> x + 1)
            ((fun x -> x + 1)
            ((fun x -> x + 1)
            ((fun x -> x + 1)
            ((fun x -> x + 1)
            ((fun x -> x + 1)
            ((fun x -> x + 1)
            ((fun x -> x + 1)
            ((fun x -> x + 1)
            ((fun x -> x + 1)
            ((fun x -> x + 1)
            ((fun x -> x + 1)
            ((fun x -> x + 1)
            ((fun x -> x + 1)
            ((fun x -> x + 1)
            ((fun x -> x + 1)
            ((fun x -> x + 1)
            ((fun x -> x + 1)
            ((fun x -> x + 1)
            ((fun x -> x + 1)
            ((fun x -> x + 1)
            ((fun x -> x + 1)
            ((fun x -> x + 1)
            ((fun x -> x + 1)
            ((fun x -> x + 1)
            ((fun x -> x + 1)
            ((fun x -> x + 1)
            ((fun x -> x + 1)
            ((fun x -> x + 1)
            ((fun x -> x + 1)
            ((fun x -> x + 1)
            ((fun x -> x + 1)
            ((fun x -> x + 1)
            ((fun x -> x + 1)
            ((fun x -> x + 1)
            ((fun x -> x + 1)
            ((fun x -> x + 1)
            ((fun x -> x + 1)
            ((fun x -> x + 1)
            ((fun x -> x + 1)
            ((fun x -> x + 1)
            ((fun x -> x + 1)
            ((fun x -> x + 1)
            ((fun x -> x + 1)
            ((fun x -> x + 1)
            ((fun x -> x + 1)
            ((fun x -> x + 1)
            ((fun x -> x + 1)
            ((fun x -> x + 1)
            ((fun x -> x + 1)
            ((fun x -> x + 1)
            ((fun x -> x + 1)
            ((fun x -> x + 1)
            ((fun x -> x + 1)
            ((fun x -> x + 1)
            ((fun x -> x + 1)
            ((fun x -> x + 1)
            ((fun x -> x + 1)
            ((fun x -> x + 1)
            ((fun x -> x + 1)
            ((fun x -> x + 1)
            ((fun x -> x + 1)
            ((fun x -> x + 1)
            ((fun x -> x + 1)
            ((fun x -> x + 1)
            ((fun x -> x + 1)
            ((fun x -> x + 1)
            ((fun x -> x + 1)
            ((fun x -> x + 1)
            ((fun x -> x + 1)
            ((fun x -> x + 1)
            ((fun x -> x + 1)
            ((fun x -> x + 1)
            ((fun x -> x + 1)
            ((fun x -> x + 1)
            ((fun x -> x + 1)
            ((fun x -> x + 1)
            ((fun x -> x + 1)
            ((fun x -> x + 1)
            0))))))))))))))))))))))))))))))))))))))))))))))))))))))))))))))))))))))))))))))))))))))))))
     else false
  then true
  else if ble_nat
            ((fun x -> x + 1)
            ((fun x -> x + 1)
            ((fun x -> x + 1)
            ((fun x -> x + 1)
            ((fun x -> x + 1)
            ((fun x -> x + 1)
            ((fun x -> x + 1)
            ((fun x -> x + 1)
            ((fun x -> x + 1)
            ((fun x -> x + 1)
            ((fun x -> x + 1)
            ((fun x -> x + 1)
            ((fun x -> x + 1)
            ((fun x -> x + 1)
            ((fun x -> x + 1)
            ((fun x -> x + 1)
            ((fun x -> x + 1)
            ((fun x -> x + 1)
            ((fun x -> x + 1)
            ((fun x -> x + 1)
            ((fun x -> x + 1)
            ((fun x -> x + 1)
            ((fun x -> x + 1)
            ((fun x -> x + 1)
            ((fun x -> x + 1)
            ((fun x -> x + 1)
            ((fun x -> x + 1)
            ((fun x -> x + 1)
            ((fun x -> x + 1)
            ((fun x -> x + 1)
            ((fun x -> x + 1)
            ((fun x -> x + 1)
            ((fun x -> x + 1)
            ((fun x -> x + 1)
            ((fun x -> x + 1)
            ((fun x -> x + 1)
            ((fun x -> x + 1)
            ((fun x -> x + 1)
            ((fun x -> x + 1)
            ((fun x -> x + 1)
            ((fun x -> x + 1)
            ((fun x -> x + 1)
            ((fun x -> x + 1)
            ((fun x -> x + 1)
            ((fun x -> x + 1)
            ((fun x -> x + 1)
            ((fun x -> x + 1)
            ((fun x -> x + 1)
            ((fun x -> x + 1)
            ((fun x -> x + 1)
            ((fun x -> x + 1)
            ((fun x -> x + 1)
            ((fun x -> x + 1)
            ((fun x -> x + 1)
            ((fun x -> x + 1)
            ((fun x -> x + 1)
            ((fun x -> x + 1)
            ((fun x -> x + 1)
            ((fun x -> x + 1)
            ((fun x -> x + 1)
            ((fun x -> x + 1)
            ((fun x -> x + 1)
            ((fun x -> x + 1)
            ((fun x -> x + 1)
            ((fun x -> x + 1)
            ((fun x -> x + 1)
            ((fun x -> x + 1)
            ((fun x -> x + 1)
            ((fun x -> x + 1)
            ((fun x -> x + 1)
            ((fun x -> x + 1)
            ((fun x -> x + 1)
            ((fun x -> x + 1)
            ((fun x -> x + 1)
            ((fun x -> x + 1)
            ((fun x -> x + 1)
            ((fun x -> x + 1)
            ((fun x -> x + 1)
            ((fun x -> x + 1)
            ((fun x -> x + 1)
            ((fun x -> x + 1)
            ((fun x -> x + 1)
            ((fun x -> x + 1)
            ((fun x -> x + 1)
            ((fun x -> x + 1)
            ((fun x -> x + 1)
            ((fun x -> x + 1)
            ((fun x -> x + 1)
            ((fun x -> x + 1)
            ((fun x -> x + 1)
            ((fun x -> x + 1)
            ((fun x -> x + 1)
            ((fun x -> x + 1)
            ((fun x -> x + 1)
            ((fun x -> x + 1)
            ((fun x -> x + 1)
            ((fun x -> x + 1)
            0)))))))))))))))))))))))))))))))))))))))))))))))))))))))))))))))))))))))))))))))))))))))))))))))))
            n0
       then ble_nat
              n0
              ((fun x -> x + 1)
              ((fun x -> x + 1)
              ((fun x -> x + 1)
              ((fun x -> x + 1)
              ((fun x -> x + 1)
              ((fun x -> x + 1)
              ((fun x -> x + 1)
              ((fun x -> x + 1)
              ((fun x -> x + 1)
              ((fun x -> x + 1)
              ((fun x -> x + 1)
              ((fun x -> x + 1)
              ((fun x -> x + 1)
              ((fun x -> x + 1)
              ((fun x -> x + 1)
              ((fun x -> x + 1)
              ((fun x -> x + 1)
              ((fun x -> x + 1)
              ((fun x -> x + 1)
              ((fun x -> x + 1)
              ((fun x -> x + 1)
              ((fun x -> x + 1)
              ((fun x -> x + 1)
              ((fun x -> x + 1)
              ((fun x -> x + 1)
              ((fun x -> x + 1)
              ((fun x -> x + 1)
              ((fun x -> x + 1)
              ((fun x -> x + 1)
              ((fun x -> x + 1)
              ((fun x -> x + 1)
              ((fun x -> x + 1)
              ((fun x -> x + 1)
              ((fun x -> x + 1)
              ((fun x -> x + 1)
              ((fun x -> x + 1)
              ((fun x -> x + 1)
              ((fun x -> x + 1)
              ((fun x -> x + 1)
              ((fun x -> x + 1)
              ((fun x -> x + 1)
              ((fun x -> x + 1)
              ((fun x -> x + 1)
              ((fun x -> x + 1)
              ((fun x -> x + 1)
              ((fun x -> x + 1)
              ((fun x -> x + 1)
              ((fun x -> x + 1)
              ((fun x -> x + 1)
              ((fun x -> x + 1)
              ((fun x -> x + 1)
              ((fun x -> x + 1)
              ((fun x -> x + 1)
              ((fun x -> x + 1)
              ((fun x -> x + 1)
              ((fun x -> x + 1)
              ((fun x -> x + 1)
              ((fun x -> x + 1)
              ((fun x -> x + 1)
              ((fun x -> x + 1)
              ((fun x -> x + 1)
              ((fun x -> x + 1)
              ((fun x -> x + 1)
              ((fun x -> x + 1)
              ((fun x -> x + 1)
              ((fun x -> x + 1)
              ((fun x -> x + 1)
              ((fun x -> x + 1)
              ((fun x -> x + 1)
              ((fun x -> x + 1)
              ((fun x -> x + 1)
              ((fun x -> x + 1)
              ((fun x -> x + 1)
              ((fun x -> x + 1)
              ((fun x -> x + 1)
              ((fun x -> x + 1)
              ((fun x -> x + 1)
              ((fun x -> x + 1)
              ((fun x -> x + 1)
              ((fun x -> x + 1)
              ((fun x -> x + 1)
              ((fun x -> x + 1)
              ((fun x -> x + 1)
              ((fun x -> x + 1)
              ((fun x -> x + 1)
              ((fun x -> x + 1)
              ((fun x -> x + 1)
              ((fun x -> x + 1)
              ((fun x -> x + 1)
              ((fun x -> x + 1)
              ((fun x -> x + 1)
              ((fun x -> x + 1)
              ((fun x -> x + 1)
              ((fun x -> x + 1)
              ((fun x -> x + 1)
              ((fun x -> x + 1)
              ((fun x -> x + 1)
              ((fun x -> x + 1)
              ((fun x -> x + 1)
              ((fun x -> x + 1)
              ((fun x -> x + 1)
              ((fun x -> x + 1)
              ((fun x -> x + 1)
              ((fun x -> x + 1)
              ((fun x -> x + 1)
              ((fun x -> x + 1)
              ((fun x -> x + 1)
              ((fun x -> x + 1)
              ((fun x -> x + 1)
              ((fun x -> x + 1)
              ((fun x -> x + 1)
              ((fun x -> x + 1)
              ((fun x -> x + 1)
              ((fun x -> x + 1)
              ((fun x -> x + 1)
              ((fun x -> x + 1)
              ((fun x -> x + 1)
              ((fun x -> x + 1)
              ((fun x -> x + 1)
              ((fun x -> x + 1)
              ((fun x -> x + 1)
              ((fun x -> x + 1)
              0))))))))))))))))))))))))))))))))))))))))))))))))))))))))))))))))))))))))))))))))))))))))))))))))))))))))))))))))))))))))))
       else false

(** val isDigit :
    char
    ->
    bool **)

let isDigit c =
  let n0 =
    nat_of_ascii
      c
  in
  if ble_nat
       ((fun x -> x + 1)
       ((fun x -> x + 1)
       ((fun x -> x + 1)
       ((fun x -> x + 1)
       ((fun x -> x + 1)
       ((fun x -> x + 1)
       ((fun x -> x + 1)
       ((fun x -> x + 1)
       ((fun x -> x + 1)
       ((fun x -> x + 1)
       ((fun x -> x + 1)
       ((fun x -> x + 1)
       ((fun x -> x + 1)
       ((fun x -> x + 1)
       ((fun x -> x + 1)
       ((fun x -> x + 1)
       ((fun x -> x + 1)
       ((fun x -> x + 1)
       ((fun x -> x + 1)
       ((fun x -> x + 1)
       ((fun x -> x + 1)
       ((fun x -> x + 1)
       ((fun x -> x + 1)
       ((fun x -> x + 1)
       ((fun x -> x + 1)
       ((fun x -> x + 1)
       ((fun x -> x + 1)
       ((fun x -> x + 1)
       ((fun x -> x + 1)
       ((fun x -> x + 1)
       ((fun x -> x + 1)
       ((fun x -> x + 1)
       ((fun x -> x + 1)
       ((fun x -> x + 1)
       ((fun x -> x + 1)
       ((fun x -> x + 1)
       ((fun x -> x + 1)
       ((fun x -> x + 1)
       ((fun x -> x + 1)
       ((fun x -> x + 1)
       ((fun x -> x + 1)
       ((fun x -> x + 1)
       ((fun x -> x + 1)
       ((fun x -> x + 1)
       ((fun x -> x + 1)
       ((fun x -> x + 1)
       ((fun x -> x + 1)
       ((fun x -> x + 1)
       0))))))))))))))))))))))))))))))))))))))))))))))))
       n0
  then ble_nat
         n0
         ((fun x -> x + 1)
         ((fun x -> x + 1)
         ((fun x -> x + 1)
         ((fun x -> x + 1)
         ((fun x -> x + 1)
         ((fun x -> x + 1)
         ((fun x -> x + 1)
         ((fun x -> x + 1)
         ((fun x -> x + 1)
         ((fun x -> x + 1)
         ((fun x -> x + 1)
         ((fun x -> x + 1)
         ((fun x -> x + 1)
         ((fun x -> x + 1)
         ((fun x -> x + 1)
         ((fun x -> x + 1)
         ((fun x -> x + 1)
         ((fun x -> x + 1)
         ((fun x -> x + 1)
         ((fun x -> x + 1)
         ((fun x -> x + 1)
         ((fun x -> x + 1)
         ((fun x -> x + 1)
         ((fun x -> x + 1)
         ((fun x -> x + 1)
         ((fun x -> x + 1)
         ((fun x -> x + 1)
         ((fun x -> x + 1)
         ((fun x -> x + 1)
         ((fun x -> x + 1)
         ((fun x -> x + 1)
         ((fun x -> x + 1)
         ((fun x -> x + 1)
         ((fun x -> x + 1)
         ((fun x -> x + 1)
         ((fun x -> x + 1)
         ((fun x -> x + 1)
         ((fun x -> x + 1)
         ((fun x -> x + 1)
         ((fun x -> x + 1)
         ((fun x -> x + 1)
         ((fun x -> x + 1)
         ((fun x -> x + 1)
         ((fun x -> x + 1)
         ((fun x -> x + 1)
         ((fun x -> x + 1)
         ((fun x -> x + 1)
         ((fun x -> x + 1)
         ((fun x -> x + 1)
         ((fun x -> x + 1)
         ((fun x -> x + 1)
         ((fun x -> x + 1)
         ((fun x -> x + 1)
         ((fun x -> x + 1)
         ((fun x -> x + 1)
         ((fun x -> x + 1)
         ((fun x -> x + 1)
         0)))))))))))))))))))))))))))))))))))))))))))))))))))))))))
  else false

type chartype =
| White
| Alpha
| Digit
| Other

(** val classifyChar :
    char
    ->
    chartype **)

let classifyChar c =
  if isWhite
       c
  then White
  else if isAlpha
            c
       then Alpha
       else if isDigit
                 c
            then Digit
            else Other

(** val list_of_string :
    string
    ->
    char
    list **)

let rec list_of_string = function
| EmptyString ->
  Nil
| String (c,
          s0) ->
  Cons
    (c,
    (list_of_string
      s0))

(** val string_of_list :
    char
    list
    ->
    string **)

let rec string_of_list xs =
  fold_right
    (fun x x0 ->
    String
    (x,
    x0))
    EmptyString
    xs

type token
  =
  string

(** val tokenize_helper :
    chartype
    ->
    char
    list
    ->
    char
    list
    ->
    char
    list
    list **)

let rec tokenize_helper cls acc xs =
  let tk =
    match acc with
    | Nil ->
      Nil
    | Cons (a,
            l) ->
      Cons
        ((rev
           acc),
        Nil)
  in
  (match xs with
   | Nil ->
     tk
   | Cons (x,
           xs') ->
     (match cls with
      | White ->
        (match classifyChar
                 x with
         | White ->
           (* If this appears, you're using Ascii internals. Please don't *) (fun f c -> let n = Char.code c in let h i = (n land (1 lsl i)) <> 0 in f (h 0) (h 1) (h 2) (h 3) (h 4) (h 5) (h 6) (h 7))
             (fun b b0 b1 b2 b3 b4 b5 b6 ->
             if b
             then if b0
                  then app
                         tk
                         (tokenize_helper
                           White
                           Nil
                           xs')
                  else if b1
                       then app
                              tk
                              (tokenize_helper
                                White
                                Nil
                                xs')
                       else if b2
                            then if b3
                                 then app
                                        tk
                                        (tokenize_helper
                                          White
                                          Nil
                                          xs')
                                 else if b4
                                      then if b5
                                           then app
                                                  tk
                                                  (tokenize_helper
                                                    White
                                                    Nil
                                                    xs')
                                           else if b6
                                                then app
                                                       tk
                                                       (tokenize_helper
                                                         White
                                                         Nil
                                                         xs')
                                                else app
                                                       tk
                                                       (Cons
                                                       ((Cons
                                                       (')',
                                                       Nil)),
                                                       (tokenize_helper
                                                         Other
                                                         Nil
                                                         xs')))
                                      else app
                                             tk
                                             (tokenize_helper
                                               White
                                               Nil
                                               xs')
                            else app
                                   tk
                                   (tokenize_helper
                                     White
                                     Nil
                                     xs')
             else if b0
                  then app
                         tk
                         (tokenize_helper
                           White
                           Nil
                           xs')
                  else if b1
                       then app
                              tk
                              (tokenize_helper
                                White
                                Nil
                                xs')
                       else if b2
                            then if b3
                                 then app
                                        tk
                                        (tokenize_helper
                                          White
                                          Nil
                                          xs')
                                 else if b4
                                      then if b5
                                           then app
                                                  tk
                                                  (tokenize_helper
                                                    White
                                                    Nil
                                                    xs')
                                           else if b6
                                                then app
                                                       tk
                                                       (tokenize_helper
                                                         White
                                                         Nil
                                                         xs')
                                                else app
                                                       tk
                                                       (Cons
                                                       ((Cons
                                                       ('(',
                                                       Nil)),
                                                       (tokenize_helper
                                                         Other
                                                         Nil
                                                         xs')))
                                      else app
                                             tk
                                             (tokenize_helper
                                               White
                                               Nil
                                               xs')
                            else app
                                   tk
                                   (tokenize_helper
                                     White
                                     Nil
                                     xs'))
             x
         | Other ->
           let tp =
             Other
           in
           (* If this appears, you're using Ascii internals. Please don't *) (fun f c -> let n = Char.code c in let h i = (n land (1 lsl i)) <> 0 in f (h 0) (h 1) (h 2) (h 3) (h 4) (h 5) (h 6) (h 7))
             (fun b b0 b1 b2 b3 b4 b5 b6 ->
             if b
             then if b0
                  then app
                         tk
                         (tokenize_helper
                           tp
                           (Cons
                           (x,
                           Nil))
                           xs')
                  else if b1
                       then app
                              tk
                              (tokenize_helper
                                tp
                                (Cons
                                (x,
                                Nil))
                                xs')
                       else if b2
                            then if b3
                                 then app
                                        tk
                                        (tokenize_helper
                                          tp
                                          (Cons
                                          (x,
                                          Nil))
                                          xs')
                                 else if b4
                                      then if b5
                                           then app
                                                  tk
                                                  (tokenize_helper
                                                    tp
                                                    (Cons
                                                    (x,
                                                    Nil))
                                                    xs')
                                           else if b6
                                                then app
                                                       tk
                                                       (tokenize_helper
                                                         tp
                                                         (Cons
                                                         (x,
                                                         Nil))
                                                         xs')
                                                else app
                                                       tk
                                                       (Cons
                                                       ((Cons
                                                       (')',
                                                       Nil)),
                                                       (tokenize_helper
                                                         Other
                                                         Nil
                                                         xs')))
                                      else app
                                             tk
                                             (tokenize_helper
                                               tp
                                               (Cons
                                               (x,
                                               Nil))
                                               xs')
                            else app
                                   tk
                                   (tokenize_helper
                                     tp
                                     (Cons
                                     (x,
                                     Nil))
                                     xs')
             else if b0
                  then app
                         tk
                         (tokenize_helper
                           tp
                           (Cons
                           (x,
                           Nil))
                           xs')
                  else if b1
                       then app
                              tk
                              (tokenize_helper
                                tp
                                (Cons
                                (x,
                                Nil))
                                xs')
                       else if b2
                            then if b3
                                 then app
                                        tk
                                        (tokenize_helper
                                          tp
                                          (Cons
                                          (x,
                                          Nil))
                                          xs')
                                 else if b4
                                      then if b5
                                           then app
                                                  tk
                                                  (tokenize_helper
                                                    tp
                                                    (Cons
                                                    (x,
                                                    Nil))
                                                    xs')
                                           else if b6
                                                then app
                                                       tk
                                                       (tokenize_helper
                                                         tp
                                                         (Cons
                                                         (x,
                                                         Nil))
                                                         xs')
                                                else app
                                                       tk
                                                       (Cons
                                                       ((Cons
                                                       ('(',
                                                       Nil)),
                                                       (tokenize_helper
                                                         Other
                                                         Nil
                                                         xs')))
                                      else app
                                             tk
                                             (tokenize_helper
                                               tp
                                               (Cons
                                               (x,
                                               Nil))
                                               xs')
                            else app
                                   tk
                                   (tokenize_helper
                                     tp
                                     (Cons
                                     (x,
                                     Nil))
                                     xs'))
             x
         | x0 ->
           (* If this appears, you're using Ascii internals. Please don't *) (fun f c -> let n = Char.code c in let h i = (n land (1 lsl i)) <> 0 in f (h 0) (h 1) (h 2) (h 3) (h 4) (h 5) (h 6) (h 7))
             (fun b b0 b1 b2 b3 b4 b5 b6 ->
             if b
             then if b0
                  then app
                         tk
                         (tokenize_helper
                           x0
                           (Cons
                           (x,
                           Nil))
                           xs')
                  else if b1
                       then app
                              tk
                              (tokenize_helper
                                x0
                                (Cons
                                (x,
                                Nil))
                                xs')
                       else if b2
                            then if b3
                                 then app
                                        tk
                                        (tokenize_helper
                                          x0
                                          (Cons
                                          (x,
                                          Nil))
                                          xs')
                                 else if b4
                                      then if b5
                                           then app
                                                  tk
                                                  (tokenize_helper
                                                    x0
                                                    (Cons
                                                    (x,
                                                    Nil))
                                                    xs')
                                           else if b6
                                                then app
                                                       tk
                                                       (tokenize_helper
                                                         x0
                                                         (Cons
                                                         (x,
                                                         Nil))
                                                         xs')
                                                else app
                                                       tk
                                                       (Cons
                                                       ((Cons
                                                       (')',
                                                       Nil)),
                                                       (tokenize_helper
                                                         Other
                                                         Nil
                                                         xs')))
                                      else app
                                             tk
                                             (tokenize_helper
                                               x0
                                               (Cons
                                               (x,
                                               Nil))
                                               xs')
                            else app
                                   tk
                                   (tokenize_helper
                                     x0
                                     (Cons
                                     (x,
                                     Nil))
                                     xs')
             else if b0
                  then app
                         tk
                         (tokenize_helper
                           x0
                           (Cons
                           (x,
                           Nil))
                           xs')
                  else if b1
                       then app
                              tk
                              (tokenize_helper
                                x0
                                (Cons
                                (x,
                                Nil))
                                xs')
                       else if b2
                            then if b3
                                 then app
                                        tk
                                        (tokenize_helper
                                          x0
                                          (Cons
                                          (x,
                                          Nil))
                                          xs')
                                 else if b4
                                      then if b5
                                           then app
                                                  tk
                                                  (tokenize_helper
                                                    x0
                                                    (Cons
                                                    (x,
                                                    Nil))
                                                    xs')
                                           else if b6
                                                then app
                                                       tk
                                                       (tokenize_helper
                                                         x0
                                                         (Cons
                                                         (x,
                                                         Nil))
                                                         xs')
                                                else app
                                                       tk
                                                       (Cons
                                                       ((Cons
                                                       ('(',
                                                       Nil)),
                                                       (tokenize_helper
                                                         Other
                                                         Nil
                                                         xs')))
                                      else app
                                             tk
                                             (tokenize_helper
                                               x0
                                               (Cons
                                               (x,
                                               Nil))
                                               xs')
                            else app
                                   tk
                                   (tokenize_helper
                                     x0
                                     (Cons
                                     (x,
                                     Nil))
                                     xs'))
             x)
      | Alpha ->
        (match classifyChar
                 x with
         | White ->
           (* If this appears, you're using Ascii internals. Please don't *) (fun f c -> let n = Char.code c in let h i = (n land (1 lsl i)) <> 0 in f (h 0) (h 1) (h 2) (h 3) (h 4) (h 5) (h 6) (h 7))
             (fun b b0 b1 b2 b3 b4 b5 b6 ->
             if b
             then if b0
                  then app tk (tokenize_helper White Nil xs')
                  else if b1
                       then app tk (tokenize_helper White Nil xs')
                       else if b2
                            then if b3
                                 then app tk (tokenize_helper White Nil xs')
                                 else if b4
                                      then if b5
                                           then app tk
                                                  (tokenize_helper White Nil
                                                    xs')
                                           else if b6
                                                then app tk
                                                       (tokenize_helper White
                                                         Nil xs')
                                                else app tk (Cons ((Cons
                                                       (')', Nil)),
                                                       (tokenize_helper Other
                                                         Nil xs')))
                                      else app tk
                                             (tokenize_helper White Nil xs')
                            else app tk (tokenize_helper White Nil xs')
             else if b0
                  then app tk (tokenize_helper White Nil xs')
                  else if b1
                       then app tk (tokenize_helper White Nil xs')
                       else if b2
                            then if b3
                                 then app tk (tokenize_helper White Nil xs')
                                 else if b4
                                      then if b5
                                           then app tk
                                                  (tokenize_helper White Nil
                                                    xs')
                                           else if b6
                                                then app tk
                                                       (tokenize_helper White
                                                         Nil xs')
                                                else app tk (Cons ((Cons
                                                       ('(', Nil)),
                                                       (tokenize_helper Other
                                                         Nil xs')))
                                      else app tk
                                             (tokenize_helper White Nil xs')
                            else app tk (tokenize_helper White Nil xs'))
             x
         | Alpha ->
           (* If this appears, you're using Ascii internals. Please don't *) (fun f c -> let n = Char.code c in let h i = (n land (1 lsl i)) <> 0 in f (h 0) (h 1) (h 2) (h 3) (h 4) (h 5) (h 6) (h 7))
             (fun b b0 b1 b2 b3 b4 b5 b6 ->
             if b
             then if b0
                  then tokenize_helper Alpha (Cons (x, acc)) xs'
                  else if b1
                       then tokenize_helper Alpha (Cons (x, acc)) xs'
                       else if b2
                            then if b3
                                 then tokenize_helper Alpha (Cons (x, acc))
                                        xs'
                                 else if b4
                                      then if b5
                                           then tokenize_helper Alpha (Cons
                                                  (x, acc)) xs'
                                           else if b6
                                                then tokenize_helper Alpha
                                                       (Cons (x, acc)) xs'
                                                else app tk (Cons ((Cons
                                                       (')', Nil)),
                                                       (tokenize_helper Other
                                                         Nil xs')))
                                      else tokenize_helper Alpha (Cons (x,
                                             acc)) xs'
                            else tokenize_helper Alpha (Cons (x, acc)) xs'
             else if b0
                  then tokenize_helper Alpha (Cons (x, acc)) xs'
                  else if b1
                       then tokenize_helper Alpha (Cons (x, acc)) xs'
                       else if b2
                            then if b3
                                 then tokenize_helper Alpha (Cons (x, acc))
                                        xs'
                                 else if b4
                                      then if b5
                                           then tokenize_helper Alpha (Cons
                                                  (x, acc)) xs'
                                           else if b6
                                                then tokenize_helper Alpha
                                                       (Cons (x, acc)) xs'
                                                else app tk (Cons ((Cons
                                                       ('(', Nil)),
                                                       (tokenize_helper Other
                                                         Nil xs')))
                                      else tokenize_helper Alpha (Cons (x,
                                             acc)) xs'
                            else tokenize_helper Alpha (Cons (x, acc)) xs')
             x
         | Digit ->
           let tp = Digit in
           (* If this appears, you're using Ascii internals. Please don't *) (fun f c -> let n = Char.code c in let h i = (n land (1 lsl i)) <> 0 in f (h 0) (h 1) (h 2) (h 3) (h 4) (h 5) (h 6) (h 7))
             (fun b b0 b1 b2 b3 b4 b5 b6 ->
             if b
             then if b0
                  then app tk (tokenize_helper tp (Cons (x, Nil)) xs')
                  else if b1
                       then app tk (tokenize_helper tp (Cons (x, Nil)) xs')
                       else if b2
                            then if b3
                                 then app tk
                                        (tokenize_helper tp (Cons (x, Nil))
                                          xs')
                                 else if b4
                                      then if b5
                                           then app tk
                                                  (tokenize_helper tp (Cons
                                                    (x, Nil)) xs')
                                           else if b6
                                                then app tk
                                                       (tokenize_helper tp
                                                         (Cons (x, Nil)) xs')
                                                else app tk (Cons ((Cons
                                                       (')', Nil)),
                                                       (tokenize_helper Other
                                                         Nil xs')))
                                      else app tk
                                             (tokenize_helper tp (Cons (x,
                                               Nil)) xs')
                            else app tk
                                   (tokenize_helper tp (Cons (x, Nil)) xs')
             else if b0
                  then app tk (tokenize_helper tp (Cons (x, Nil)) xs')
                  else if b1
                       then app tk (tokenize_helper tp (Cons (x, Nil)) xs')
                       else if b2
                            then if b3
                                 then app tk
                                        (tokenize_helper tp (Cons (x, Nil))
                                          xs')
                                 else if b4
                                      then if b5
                                           then app tk
                                                  (tokenize_helper tp (Cons
                                                    (x, Nil)) xs')
                                           else if b6
                                                then app tk
                                                       (tokenize_helper tp
                                                         (Cons (x, Nil)) xs')
                                                else app tk (Cons ((Cons
                                                       ('(', Nil)),
                                                       (tokenize_helper Other
                                                         Nil xs')))
                                      else app tk
                                             (tokenize_helper tp (Cons (x,
                                               Nil)) xs')
                            else app tk
                                   (tokenize_helper tp (Cons (x, Nil)) xs'))
             x
         | Other ->
           let tp = Other in
           (* If this appears, you're using Ascii internals. Please don't *) (fun f c -> let n = Char.code c in let h i = (n land (1 lsl i)) <> 0 in f (h 0) (h 1) (h 2) (h 3) (h 4) (h 5) (h 6) (h 7))
             (fun b b0 b1 b2 b3 b4 b5 b6 ->
             if b
             then if b0
                  then app tk (tokenize_helper tp (Cons (x, Nil)) xs')
                  else if b1
                       then app tk (tokenize_helper tp (Cons (x, Nil)) xs')
                       else if b2
                            then if b3
                                 then app tk
                                        (tokenize_helper tp (Cons (x, Nil))
                                          xs')
                                 else if b4
                                      then if b5
                                           then app tk
                                                  (tokenize_helper tp (Cons
                                                    (x, Nil)) xs')
                                           else if b6
                                                then app tk
                                                       (tokenize_helper tp
                                                         (Cons (x, Nil)) xs')
                                                else app tk (Cons ((Cons
                                                       (')', Nil)),
                                                       (tokenize_helper Other
                                                         Nil xs')))
                                      else app tk
                                             (tokenize_helper tp (Cons (x,
                                               Nil)) xs')
                            else app tk
                                   (tokenize_helper tp (Cons (x, Nil)) xs')
             else if b0
                  then app tk (tokenize_helper tp (Cons (x, Nil)) xs')
                  else if b1
                       then app tk (tokenize_helper tp (Cons (x, Nil)) xs')
                       else if b2
                            then if b3
                                 then app tk
                                        (tokenize_helper tp (Cons (x, Nil))
                                          xs')
                                 else if b4
                                      then if b5
                                           then app tk
                                                  (tokenize_helper tp (Cons
                                                    (x, Nil)) xs')
                                           else if b6
                                                then app tk
                                                       (tokenize_helper tp
                                                         (Cons (x, Nil)) xs')
                                                else app tk (Cons ((Cons
                                                       ('(', Nil)),
                                                       (tokenize_helper Other
                                                         Nil xs')))
                                      else app tk
                                             (tokenize_helper tp (Cons (x,
                                               Nil)) xs')
                            else app tk
                                   (tokenize_helper tp (Cons (x, Nil)) xs'))
             x)
      | Digit ->
        (match classifyChar x with
         | White ->
           (* If this appears, you're using Ascii internals. Please don't *) (fun f c -> let n = Char.code c in let h i = (n land (1 lsl i)) <> 0 in f (h 0) (h 1) (h 2) (h 3) (h 4) (h 5) (h 6) (h 7))
             (fun b b0 b1 b2 b3 b4 b5 b6 ->
             if b
             then if b0
                  then app tk (tokenize_helper White Nil xs')
                  else if b1
                       then app tk (tokenize_helper White Nil xs')
                       else if b2
                            then if b3
                                 then app tk (tokenize_helper White Nil xs')
                                 else if b4
                                      then if b5
                                           then app tk
                                                  (tokenize_helper White Nil
                                                    xs')
                                           else if b6
                                                then app tk
                                                       (tokenize_helper White
                                                         Nil xs')
                                                else app tk (Cons ((Cons
                                                       (')', Nil)),
                                                       (tokenize_helper Other
                                                         Nil xs')))
                                      else app tk
                                             (tokenize_helper White Nil xs')
                            else app tk (tokenize_helper White Nil xs')
             else if b0
                  then app tk (tokenize_helper White Nil xs')
                  else if b1
                       then app tk (tokenize_helper White Nil xs')
                       else if b2
                            then if b3
                                 then app tk (tokenize_helper White Nil xs')
                                 else if b4
                                      then if b5
                                           then app tk
                                                  (tokenize_helper White Nil
                                                    xs')
                                           else if b6
                                                then app tk
                                                       (tokenize_helper White
                                                         Nil xs')
                                                else app tk (Cons ((Cons
                                                       ('(', Nil)),
                                                       (tokenize_helper Other
                                                         Nil xs')))
                                      else app tk
                                             (tokenize_helper White Nil xs')
                            else app tk (tokenize_helper White Nil xs'))
             x
         | Alpha ->
           let tp = Alpha in
           (* If this appears, you're using Ascii internals. Please don't *) (fun f c -> let n = Char.code c in let h i = (n land (1 lsl i)) <> 0 in f (h 0) (h 1) (h 2) (h 3) (h 4) (h 5) (h 6) (h 7))
             (fun b b0 b1 b2 b3 b4 b5 b6 ->
             if b
             then if b0
                  then app tk (tokenize_helper tp (Cons (x, Nil)) xs')
                  else if b1
                       then app tk (tokenize_helper tp (Cons (x, Nil)) xs')
                       else if b2
                            then if b3
                                 then app tk
                                        (tokenize_helper tp (Cons (x, Nil))
                                          xs')
                                 else if b4
                                      then if b5
                                           then app tk
                                                  (tokenize_helper tp (Cons
                                                    (x, Nil)) xs')
                                           else if b6
                                                then app tk
                                                       (tokenize_helper tp
                                                         (Cons (x, Nil)) xs')
                                                else app tk (Cons ((Cons
                                                       (')', Nil)),
                                                       (tokenize_helper Other
                                                         Nil xs')))
                                      else app tk
                                             (tokenize_helper tp (Cons (x,
                                               Nil)) xs')
                            else app tk
                                   (tokenize_helper tp (Cons (x, Nil)) xs')
             else if b0
                  then app tk (tokenize_helper tp (Cons (x, Nil)) xs')
                  else if b1
                       then app tk (tokenize_helper tp (Cons (x, Nil)) xs')
                       else if b2
                            then if b3
                                 then app tk
                                        (tokenize_helper tp (Cons (x, Nil))
                                          xs')
                                 else if b4
                                      then if b5
                                           then app tk
                                                  (tokenize_helper tp (Cons
                                                    (x, Nil)) xs')
                                           else if b6
                                                then app tk
                                                       (tokenize_helper tp
                                                         (Cons (x, Nil)) xs')
                                                else app tk (Cons ((Cons
                                                       ('(', Nil)),
                                                       (tokenize_helper Other
                                                         Nil xs')))
                                      else app tk
                                             (tokenize_helper tp (Cons (x,
                                               Nil)) xs')
                            else app tk
                                   (tokenize_helper tp (Cons (x, Nil)) xs'))
             x
         | Digit ->
           (* If this appears, you're using Ascii internals. Please don't *) (fun f c -> let n = Char.code c in let h i = (n land (1 lsl i)) <> 0 in f (h 0) (h 1) (h 2) (h 3) (h 4) (h 5) (h 6) (h 7))
             (fun b b0 b1 b2 b3 b4 b5 b6 ->
             if b
             then if b0
                  then tokenize_helper Digit (Cons (x, acc)) xs'
                  else if b1
                       then tokenize_helper Digit (Cons (x, acc)) xs'
                       else if b2
                            then if b3
                                 then tokenize_helper Digit (Cons (x, acc))
                                        xs'
                                 else if b4
                                      then if b5
                                           then tokenize_helper Digit (Cons
                                                  (x, acc)) xs'
                                           else if b6
                                                then tokenize_helper Digit
                                                       (Cons (x, acc)) xs'
                                                else app tk (Cons ((Cons
                                                       (')', Nil)),
                                                       (tokenize_helper Other
                                                         Nil xs')))
                                      else tokenize_helper Digit (Cons (x,
                                             acc)) xs'
                            else tokenize_helper Digit (Cons (x, acc)) xs'
             else if b0
                  then tokenize_helper Digit (Cons (x, acc)) xs'
                  else if b1
                       then tokenize_helper Digit (Cons (x, acc)) xs'
                       else if b2
                            then if b3
                                 then tokenize_helper Digit (Cons (x, acc))
                                        xs'
                                 else if b4
                                      then if b5
                                           then tokenize_helper Digit (Cons
                                                  (x, acc)) xs'
                                           else if b6
                                                then tokenize_helper Digit
                                                       (Cons (x, acc)) xs'
                                                else app tk (Cons ((Cons
                                                       ('(', Nil)),
                                                       (tokenize_helper Other
                                                         Nil xs')))
                                      else tokenize_helper Digit (Cons (x,
                                             acc)) xs'
                            else tokenize_helper Digit (Cons (x, acc)) xs')
             x
         | Other ->
           let tp = Other in
           (* If this appears, you're using Ascii internals. Please don't *) (fun f c -> let n = Char.code c in let h i = (n land (1 lsl i)) <> 0 in f (h 0) (h 1) (h 2) (h 3) (h 4) (h 5) (h 6) (h 7))
             (fun b b0 b1 b2 b3 b4 b5 b6 ->
             if b
             then if b0
                  then app tk (tokenize_helper tp (Cons (x, Nil)) xs')
                  else if b1
                       then app tk (tokenize_helper tp (Cons (x, Nil)) xs')
                       else if b2
                            then if b3
                                 then app tk
                                        (tokenize_helper tp (Cons (x, Nil))
                                          xs')
                                 else if b4
                                      then if b5
                                           then app tk
                                                  (tokenize_helper tp (Cons
                                                    (x, Nil)) xs')
                                           else if b6
                                                then app tk
                                                       (tokenize_helper tp
                                                         (Cons (x, Nil)) xs')
                                                else app tk (Cons ((Cons
                                                       (')', Nil)),
                                                       (tokenize_helper Other
                                                         Nil xs')))
                                      else app tk
                                             (tokenize_helper tp (Cons (x,
                                               Nil)) xs')
                            else app tk
                                   (tokenize_helper tp (Cons (x, Nil)) xs')
             else if b0
                  then app tk (tokenize_helper tp (Cons (x, Nil)) xs')
                  else if b1
                       then app tk (tokenize_helper tp (Cons (x, Nil)) xs')
                       else if b2
                            then if b3
                                 then app tk
                                        (tokenize_helper tp (Cons (x, Nil))
                                          xs')
                                 else if b4
                                      then if b5
                                           then app tk
                                                  (tokenize_helper tp (Cons
                                                    (x, Nil)) xs')
                                           else if b6
                                                then app tk
                                                       (tokenize_helper tp
                                                         (Cons (x, Nil)) xs')
                                                else app tk (Cons ((Cons
                                                       ('(', Nil)),
                                                       (tokenize_helper Other
                                                         Nil xs')))
                                      else app tk
                                             (tokenize_helper tp (Cons (x,
                                               Nil)) xs')
                            else app tk
                                   (tokenize_helper tp (Cons (x, Nil)) xs'))
             x)
      | Other ->
        (match classifyChar x with
         | White ->
           (* If this appears, you're using Ascii internals. Please don't *) (fun f c -> let n = Char.code c in let h i = (n land (1 lsl i)) <> 0 in f (h 0) (h 1) (h 2) (h 3) (h 4) (h 5) (h 6) (h 7))
             (fun b b0 b1 b2 b3 b4 b5 b6 ->
             if b
             then if b0
                  then app tk (tokenize_helper White Nil xs')
                  else if b1
                       then app tk (tokenize_helper White Nil xs')
                       else if b2
                            then if b3
                                 then app tk (tokenize_helper White Nil xs')
                                 else if b4
                                      then if b5
                                           then app tk
                                                  (tokenize_helper White Nil
                                                    xs')
                                           else if b6
                                                then app tk
                                                       (tokenize_helper White
                                                         Nil xs')
                                                else app tk (Cons ((Cons
                                                       (')', Nil)),
                                                       (tokenize_helper Other
                                                         Nil xs')))
                                      else app tk
                                             (tokenize_helper White Nil xs')
                            else app tk (tokenize_helper White Nil xs')
             else if b0
                  then app tk (tokenize_helper White Nil xs')
                  else if b1
                       then app tk (tokenize_helper White Nil xs')
                       else if b2
                            then if b3
                                 then app tk (tokenize_helper White Nil xs')
                                 else if b4
                                      then if b5
                                           then app tk
                                                  (tokenize_helper White Nil
                                                    xs')
                                           else if b6
                                                then app tk
                                                       (tokenize_helper White
                                                         Nil xs')
                                                else app tk (Cons ((Cons
                                                       ('(', Nil)),
                                                       (tokenize_helper Other
                                                         Nil xs')))
                                      else app tk
                                             (tokenize_helper White Nil xs')
                            else app tk (tokenize_helper White Nil xs'))
             x
         | Other ->
           (* If this appears, you're using Ascii internals. Please don't *) (fun f c -> let n = Char.code c in let h i = (n land (1 lsl i)) <> 0 in f (h 0) (h 1) (h 2) (h 3) (h 4) (h 5) (h 6) (h 7))
             (fun b b0 b1 b2 b3 b4 b5 b6 ->
             if b
             then if b0
                  then tokenize_helper Other (Cons (x, acc)) xs'
                  else if b1
                       then tokenize_helper Other (Cons (x, acc)) xs'
                       else if b2
                            then if b3
                                 then tokenize_helper Other (Cons (x, acc))
                                        xs'
                                 else if b4
                                      then if b5
                                           then tokenize_helper Other (Cons
                                                  (x, acc)) xs'
                                           else if b6
                                                then tokenize_helper Other
                                                       (Cons (x, acc)) xs'
                                                else app tk (Cons ((Cons
                                                       (')', Nil)),
                                                       (tokenize_helper Other
                                                         Nil xs')))
                                      else tokenize_helper Other (Cons (x,
                                             acc)) xs'
                            else tokenize_helper Other (Cons (x, acc)) xs'
             else if b0
                  then tokenize_helper Other (Cons (x, acc)) xs'
                  else if b1
                       then tokenize_helper Other (Cons (x, acc)) xs'
                       else if b2
                            then if b3
                                 then tokenize_helper Other (Cons (x, acc))
                                        xs'
                                 else if b4
                                      then if b5
                                           then tokenize_helper Other (Cons
                                                  (x, acc)) xs'
                                           else if b6
                                                then tokenize_helper Other
                                                       (Cons (x, acc)) xs'
                                                else app tk (Cons ((Cons
                                                       ('(', Nil)),
                                                       (tokenize_helper Other
                                                         Nil xs')))
                                      else tokenize_helper Other (Cons (x,
                                             acc)) xs'
                            else tokenize_helper Other (Cons (x, acc)) xs')
             x
         | x0 ->
           (* If this appears, you're using Ascii internals. Please don't *) (fun f c -> let n = Char.code c in let h i = (n land (1 lsl i)) <> 0 in f (h 0) (h 1) (h 2) (h 3) (h 4) (h 5) (h 6) (h 7))
             (fun b b0 b1 b2 b3 b4 b5 b6 ->
             if b
             then if b0
                  then app tk (tokenize_helper x0 (Cons (x, Nil)) xs')
                  else if b1
                       then app tk (tokenize_helper x0 (Cons (x, Nil)) xs')
                       else if b2
                            then if b3
                                 then app tk
                                        (tokenize_helper x0 (Cons (x, Nil))
                                          xs')
                                 else if b4
                                      then if b5
                                           then app tk
                                                  (tokenize_helper x0 (Cons
                                                    (x, Nil)) xs')
                                           else if b6
                                                then app tk
                                                       (tokenize_helper x0
                                                         (Cons (x, Nil)) xs')
                                                else app tk (Cons ((Cons
                                                       (')', Nil)),
                                                       (tokenize_helper Other
                                                         Nil xs')))
                                      else app tk
                                             (tokenize_helper x0 (Cons (x,
                                               Nil)) xs')
                            else app tk
                                   (tokenize_helper x0 (Cons (x, Nil)) xs')
             else if b0
                  then app tk (tokenize_helper x0 (Cons (x, Nil)) xs')
                  else if b1
                       then app tk (tokenize_helper x0 (Cons (x, Nil)) xs')
                       else if b2
                            then if b3
                                 then app tk
                                        (tokenize_helper x0 (Cons (x, Nil))
                                          xs')
                                 else if b4
                                      then if b5
                                           then app tk
                                                  (tokenize_helper x0 (Cons
                                                    (x, Nil)) xs')
                                           else if b6
                                                then app tk
                                                       (tokenize_helper x0
                                                         (Cons (x, Nil)) xs')
                                                else app tk (Cons ((Cons
                                                       ('(', Nil)),
                                                       (tokenize_helper Other
                                                         Nil xs')))
                                      else app tk
                                             (tokenize_helper x0 (Cons (x,
                                               Nil)) xs')
                            else app tk
                                   (tokenize_helper x0 (Cons (x, Nil)) xs'))
             x)))

(** val tokenize : string -> string list **)

let tokenize s =
  map string_of_list (tokenize_helper White Nil (list_of_string s))

type 'x optionE =
| SomeE of 'x
| NoneE of string

(** val build_symtable : token list -> int -> token -> int **)

let rec build_symtable xs n0 =
  match xs with
  | Nil -> (fun s -> n0)
  | Cons (x, xs0) ->
    if forallb isLowerAlpha (list_of_string x)
    then (fun s ->
           if string_dec s x
           then n0
           else build_symtable xs0 ((fun x -> x + 1) n0) s)
    else build_symtable xs0 n0

type 't parser0 = token list -> ('t, token list) prod optionE

(** val many_helper :
    'a1 parser0 -> 'a1 list -> int -> token list -> ('a1 list, token list)
    prod optionE **)

let rec many_helper p acc steps xs =
  (fun zero succ n ->
      if n=0 then zero () else succ (n-1))
    (fun _ -> NoneE (String ('T', (String ('o', (String ('o', (String (' ',
    (String ('m', (String ('a', (String ('n', (String ('y', (String (' ',
    (String ('r', (String ('e', (String ('c', (String ('u', (String ('r',
    (String ('s', (String ('i', (String ('v', (String ('e', (String (' ',
    (String ('c', (String ('a', (String ('l', (String ('l', (String ('s',
    EmptyString)))))))))))))))))))))))))))))))))))))))))))))))))
    (fun steps' ->
    match p xs with
    | SomeE p0 ->
      let Pair (t0, xs') = p0 in many_helper p (Cons (t0, acc)) steps' xs'
    | NoneE s -> SomeE (Pair ((rev acc), xs)))
    steps

(** val many : 'a1 parser0 -> int -> 'a1 list parser0 **)

let rec many p steps =
  many_helper p Nil steps

(** val firstExpect : token -> 'a1 parser0 -> 'a1 parser0 **)

let firstExpect t0 p = function
| Nil ->
  NoneE
    (append (String ('e', (String ('x', (String ('p', (String ('e', (String
      ('c', (String ('t', (String ('e', (String ('d', (String (' ', (String
      ('\'', EmptyString))))))))))))))))))))
      (append t0 (String ('\'', (String ('.', EmptyString))))))
| Cons (x, xs') ->
  if string_dec x t0
  then p xs'
  else NoneE
         (append (String ('e', (String ('x', (String ('p', (String ('e',
           (String ('c', (String ('t', (String ('e', (String ('d', (String
           (' ', (String ('\'', EmptyString))))))))))))))))))))
           (append t0 (String ('\'', (String ('.', EmptyString))))))

(** val expect : token -> unit0 parser0 **)

let expect t0 =
  firstExpect t0 (fun xs -> SomeE (Pair (Tt, xs)))

(** val parseIdentifier :
    (string -> int) -> token list -> (id, token list) prod optionE **)

let parseIdentifier symtable = function
| Nil ->
  NoneE (String ('E', (String ('x', (String ('p', (String ('e', (String ('c',
    (String ('t', (String ('e', (String ('d', (String (' ', (String ('i',
    (String ('d', (String ('e', (String ('n', (String ('t', (String ('i',
    (String ('f', (String ('i', (String ('e', (String ('r',
    EmptyString))))))))))))))))))))))))))))))))))))))
| Cons (x, xs') ->
  if forallb isLowerAlpha (list_of_string x)
  then SomeE (Pair ((symtable x), xs'))
  else NoneE
         (append (String ('I', (String ('l', (String ('l', (String ('e',
           (String ('g', (String ('a', (String ('l', (String (' ', (String
           ('i', (String ('d', (String ('e', (String ('n', (String ('t',
           (String ('i', (String ('f', (String ('i', (String ('e', (String
           ('r', (String (':', (String ('\'',
           EmptyString))))))))))))))))))))))))))))))))))))))))
           (append x (String ('\'', EmptyString))))

(** val parseNumber : token list -> (int, token list) prod optionE **)

let parseNumber = function
| Nil ->
  NoneE (String ('E', (String ('x', (String ('p', (String ('e', (String ('c',
    (String ('t', (String ('e', (String ('d', (String (' ', (String ('n',
    (String ('u', (String ('m', (String ('b', (String ('e', (String ('r',
    EmptyString))))))))))))))))))))))))))))))
| Cons (x, xs') ->
  if forallb isDigit (list_of_string x)
  then SomeE (Pair
         ((fold_left (fun n0 d ->
            plus
              (mult ((fun x -> x + 1) ((fun x -> x + 1) ((fun x -> x + 1)
                ((fun x -> x + 1) ((fun x -> x + 1) ((fun x -> x + 1)
                ((fun x -> x + 1) ((fun x -> x + 1) ((fun x -> x + 1)
                ((fun x -> x + 1) 0)))))))))) n0)
              (minus (nat_of_ascii d) (nat_of_ascii '0'))) (list_of_string x)
            0), xs'))
  else NoneE (String ('E', (String ('x', (String ('p', (String ('e', (String
         ('c', (String ('t', (String ('e', (String ('d', (String (' ',
         (String ('n', (String ('u', (String ('m', (String ('b', (String
         ('e', (String ('r', EmptyString))))))))))))))))))))))))))))))

(** val parsePrimaryExp :
    int -> (string -> int) -> token list -> (aexp, token list) prod optionE **)

let rec parsePrimaryExp steps symtable xs =
  (fun zero succ n ->
      if n=0 then zero () else succ (n-1))
    (fun _ -> NoneE (String ('T', (String ('o', (String ('o', (String (' ',
    (String ('m', (String ('a', (String ('n', (String ('y', (String (' ',
    (String ('r', (String ('e', (String ('c', (String ('u', (String ('r',
    (String ('s', (String ('i', (String ('v', (String ('e', (String (' ',
    (String ('c', (String ('a', (String ('l', (String ('l', (String ('s',
    EmptyString)))))))))))))))))))))))))))))))))))))))))))))))))
    (fun steps' ->
    match parseIdentifier symtable xs with
    | SomeE p -> let Pair (i, rest) = p in SomeE (Pair ((AId i), rest))
    | NoneE err ->
      (match parseNumber xs with
       | SomeE p -> let Pair (n0, rest) = p in SomeE (Pair ((ANum n0), rest))
       | NoneE err0 ->
         (match firstExpect (String ('(', EmptyString))
                  (parseSumExp steps' symtable) xs with
          | SomeE p ->
            let Pair (e, rest) = p in
            (match expect (String (')', EmptyString)) rest with
             | SomeE p0 ->
               let Pair (u, rest') = p0 in SomeE (Pair (e, rest'))
             | NoneE err1 -> NoneE err1)
          | NoneE err1 -> NoneE err1)))
    steps

(** val parseProductExp :
    int -> (string -> int) -> token list -> (aexp, token list) prod optionE **)

and parseProductExp steps symtable xs =
  (fun zero succ n ->
      if n=0 then zero () else succ (n-1))
    (fun _ -> NoneE (String ('T', (String ('o', (String ('o', (String (' ',
    (String ('m', (String ('a', (String ('n', (String ('y', (String (' ',
    (String ('r', (String ('e', (String ('c', (String ('u', (String ('r',
    (String ('s', (String ('i', (String ('v', (String ('e', (String (' ',
    (String ('c', (String ('a', (String ('l', (String ('l', (String ('s',
    EmptyString)))))))))))))))))))))))))))))))))))))))))))))))))
    (fun steps' ->
    match parsePrimaryExp steps' symtable xs with
    | SomeE p ->
      let Pair (e, rest) = p in
      (match many
               (firstExpect (String ('*', EmptyString))
                 (parsePrimaryExp steps' symtable)) steps' rest with
       | SomeE p0 ->
         let Pair (es, rest') = p0 in
         SomeE (Pair ((fold_left (fun x x0 -> AMult (x, x0)) es e), rest'))
       | NoneE err -> NoneE err)
    | NoneE err -> NoneE err)
    steps

(** val parseSumExp :
    int -> (string -> int) -> token list -> (aexp, token list) prod optionE **)

and parseSumExp steps symtable xs =
  (fun zero succ n ->
      if n=0 then zero () else succ (n-1))
    (fun _ -> NoneE (String ('T', (String ('o', (String ('o', (String (' ',
    (String ('m', (String ('a', (String ('n', (String ('y', (String (' ',
    (String ('r', (String ('e', (String ('c', (String ('u', (String ('r',
    (String ('s', (String ('i', (String ('v', (String ('e', (String (' ',
    (String ('c', (String ('a', (String ('l', (String ('l', (String ('s',
    EmptyString)))))))))))))))))))))))))))))))))))))))))))))))))
    (fun steps' ->
    match parseProductExp steps' symtable xs with
    | SomeE p ->
      let Pair (e, rest) = p in
      (match many (fun xs0 ->
               match firstExpect (String ('+', EmptyString))
                       (parseProductExp steps' symtable) xs0 with
               | SomeE p0 ->
                 let Pair (e0, rest') = p0 in
                 SomeE (Pair ((Pair (true, e0)), rest'))
               | NoneE err ->
                 (match firstExpect (String ('-', EmptyString))
                          (parseProductExp steps' symtable) xs0 with
                  | SomeE p0 ->
                    let Pair (e0, rest') = p0 in
                    SomeE (Pair ((Pair (false, e0)), rest'))
                  | NoneE err0 -> NoneE err0)) steps' rest with
       | SomeE p0 ->
         let Pair (es, rest') = p0 in
         SomeE (Pair
         ((fold_left (fun e0 term ->
            let Pair (y, e1) = term in
            if y then APlus (e0, e1) else AMinus (e0, e1)) es e), rest'))
       | NoneE err -> NoneE err)
    | NoneE err -> NoneE err)
    steps

(** val parseAExp :
    int -> (string -> int) -> token list -> (aexp, token list) prod optionE **)

let parseAExp =
  parseSumExp

(** val parseAtomicExp :
    int -> (string -> int) -> token list -> (bexp, token list) prod optionE **)

let rec parseAtomicExp steps symtable xs =
  (fun zero succ n ->
      if n=0 then zero () else succ (n-1))
    (fun _ -> NoneE (String ('T', (String ('o', (String ('o', (String (' ',
    (String ('m', (String ('a', (String ('n', (String ('y', (String (' ',
    (String ('r', (String ('e', (String ('c', (String ('u', (String ('r',
    (String ('s', (String ('i', (String ('v', (String ('e', (String (' ',
    (String ('c', (String ('a', (String ('l', (String ('l', (String ('s',
    EmptyString)))))))))))))))))))))))))))))))))))))))))))))))))
    (fun steps' ->
    match expect (String ('t', (String ('r', (String ('u', (String ('e',
            EmptyString)))))))) xs with
    | SomeE p -> let Pair (u, rest) = p in SomeE (Pair (BTrue, rest))
    | NoneE err ->
      (match expect (String ('f', (String ('a', (String ('l', (String ('s',
               (String ('e', EmptyString)))))))))) xs with
       | SomeE p -> let Pair (u, rest) = p in SomeE (Pair (BFalse, rest))
       | NoneE err0 ->
         (match firstExpect (String ('n', (String ('o', (String ('t',
                  EmptyString)))))) (parseAtomicExp steps' symtable) xs with
          | SomeE p ->
            let Pair (e, rest) = p in SomeE (Pair ((BNot e), rest))
          | NoneE err1 ->
            (match firstExpect (String ('(', EmptyString))
                     (parseConjunctionExp steps' symtable) xs with
             | SomeE p ->
               let Pair (e, rest) = p in
               (match expect (String (')', EmptyString)) rest with
                | SomeE p0 ->
                  let Pair (u, rest') = p0 in SomeE (Pair (e, rest'))
                | NoneE err2 -> NoneE err2)
             | NoneE err2 ->
               (match parseProductExp steps' symtable xs with
                | SomeE p ->
                  let Pair (e, rest) = p in
                  (match firstExpect (String ('=', (String ('=',
                           EmptyString)))) (parseAExp steps' symtable) rest with
                   | SomeE p0 ->
                     let Pair (e', rest') = p0 in
                     SomeE (Pair ((BEq (e, e')), rest'))
                   | NoneE err3 ->
                     (match firstExpect (String ('<', (String ('=',
                              EmptyString)))) (parseAExp steps' symtable)
                              rest with
                      | SomeE p0 ->
                        let Pair (e', rest') = p0 in
                        SomeE (Pair ((BLe (e, e')), rest'))
                      | NoneE err4 ->
                        NoneE (String ('E', (String ('x', (String ('p',
                          (String ('e', (String ('c', (String ('t', (String
                          ('e', (String ('d', (String (' ', (String ('\'',
                          (String ('=', (String ('=', (String ('\'', (String
                          (' ', (String ('o', (String ('r', (String (' ',
                          (String ('\'', (String ('<', (String ('=', (String
                          ('\'', (String (' ', (String ('a', (String ('f',
                          (String ('t', (String ('e', (String ('r', (String
                          (' ', (String ('a', (String ('r', (String ('i',
                          (String ('t', (String ('h', (String ('m', (String
                          ('e', (String ('t', (String ('i', (String ('c',
                          (String (' ', (String ('e', (String ('x', (String
                          ('p', (String ('r', (String ('e', (String ('s',
                          (String ('s', (String ('i', (String ('o', (String
                          ('n',
                          EmptyString))))))))))))))))))))))))))))))))))))))))))))))))))))))))))))))))))))))))))))))))))))))))))))))))))))
                | NoneE err3 -> NoneE err3)))))
    steps

(** val parseConjunctionExp :
    int -> (string -> int) -> token list -> (bexp, token list) prod optionE **)

and parseConjunctionExp steps symtable xs =
  (fun zero succ n ->
      if n=0 then zero () else succ (n-1))
    (fun _ -> NoneE (String ('T', (String ('o', (String ('o', (String (' ',
    (String ('m', (String ('a', (String ('n', (String ('y', (String (' ',
    (String ('r', (String ('e', (String ('c', (String ('u', (String ('r',
    (String ('s', (String ('i', (String ('v', (String ('e', (String (' ',
    (String ('c', (String ('a', (String ('l', (String ('l', (String ('s',
    EmptyString)))))))))))))))))))))))))))))))))))))))))))))))))
    (fun steps' ->
    match parseAtomicExp steps' symtable xs with
    | SomeE p ->
      let Pair (e, rest) = p in
      (match many
               (firstExpect (String ('&', (String ('&', EmptyString))))
                 (parseAtomicExp steps' symtable)) steps' rest with
       | SomeE p0 ->
         let Pair (es, rest') = p0 in
         SomeE (Pair ((fold_left (fun x x0 -> BAnd (x, x0)) es e), rest'))
       | NoneE err -> NoneE err)
    | NoneE err -> NoneE err)
    steps

(** val parseBExp :
    int -> (string -> int) -> token list -> (bexp, token list) prod optionE **)

let parseBExp =
  parseConjunctionExp

(** val parseSimpleCommand :
    int -> (string -> int) -> token list -> (com, token list) prod optionE **)

let rec parseSimpleCommand steps symtable xs =
  (fun zero succ n ->
      if n=0 then zero () else succ (n-1))
    (fun _ -> NoneE (String ('T', (String ('o', (String ('o', (String (' ',
    (String ('m', (String ('a', (String ('n', (String ('y', (String (' ',
    (String ('r', (String ('e', (String ('c', (String ('u', (String ('r',
    (String ('s', (String ('i', (String ('v', (String ('e', (String (' ',
    (String ('c', (String ('a', (String ('l', (String ('l', (String ('s',
    EmptyString)))))))))))))))))))))))))))))))))))))))))))))))))
    (fun steps' ->
    match expect (String ('S', (String ('K', (String ('I', (String ('P',
            EmptyString)))))))) xs with
    | SomeE p -> let Pair (u, rest) = p in SomeE (Pair (CSkip, rest))
    | NoneE err ->
      (match firstExpect (String ('I', (String ('F', EmptyString))))
               (parseBExp steps' symtable) xs with
       | SomeE p ->
         let Pair (e, rest) = p in
         (match firstExpect (String ('T', (String ('H', (String ('E', (String
                  ('N', EmptyString))))))))
                  (parseSequencedCommand steps' symtable) rest with
          | SomeE p0 ->
            let Pair (c, rest') = p0 in
            (match firstExpect (String ('E', (String ('L', (String ('S',
                     (String ('E', EmptyString))))))))
                     (parseSequencedCommand steps' symtable) rest' with
             | SomeE p1 ->
               let Pair (c', rest'') = p1 in
               (match expect (String ('E', (String ('N', (String ('D',
                        EmptyString)))))) rest'' with
                | SomeE p2 ->
                  let Pair (u, rest''') = p2 in
                  SomeE (Pair ((CIf (e, c, c')), rest'''))
                | NoneE err0 -> NoneE err0)
             | NoneE err0 -> NoneE err0)
          | NoneE err0 -> NoneE err0)
       | NoneE err0 ->
         (match firstExpect (String ('W', (String ('H', (String ('I', (String
                  ('L', (String ('E', EmptyString))))))))))
                  (parseBExp steps' symtable) xs with
          | SomeE p ->
            let Pair (e, rest) = p in
            (match firstExpect (String ('D', (String ('O', EmptyString))))
                     (parseSequencedCommand steps' symtable) rest with
             | SomeE p0 ->
               let Pair (c, rest') = p0 in
               (match expect (String ('E', (String ('N', (String ('D',
                        EmptyString)))))) rest' with
                | SomeE p1 ->
                  let Pair (u, rest'') = p1 in
                  SomeE (Pair ((CWhile (e, c)), rest''))
                | NoneE err1 -> NoneE err1)
             | NoneE err1 -> NoneE err1)
          | NoneE err1 ->
            (match parseIdentifier symtable xs with
             | SomeE p ->
               let Pair (i, rest) = p in
               (match firstExpect (String (':', (String ('=', EmptyString))))
                        (parseAExp steps' symtable) rest with
                | SomeE p0 ->
                  let Pair (e, rest') = p0 in
                  SomeE (Pair ((CAss (i, e)), rest'))
                | NoneE err2 -> NoneE err2)
             | NoneE err2 -> NoneE err2))))
    steps

(** val parseSequencedCommand :
    int -> (string -> int) -> token list -> (com, token list) prod optionE **)

and parseSequencedCommand steps symtable xs =
  (fun zero succ n ->
      if n=0 then zero () else succ (n-1))
    (fun _ -> NoneE (String ('T', (String ('o', (String ('o', (String (' ',
    (String ('m', (String ('a', (String ('n', (String ('y', (String (' ',
    (String ('r', (String ('e', (String ('c', (String ('u', (String ('r',
    (String ('s', (String ('i', (String ('v', (String ('e', (String (' ',
    (String ('c', (String ('a', (String ('l', (String ('l', (String ('s',
    EmptyString)))))))))))))))))))))))))))))))))))))))))))))))))
    (fun steps' ->
    match parseSimpleCommand steps' symtable xs with
    | SomeE p ->
      let Pair (c, rest) = p in
      (match firstExpect (String (';', (String (';', EmptyString))))
               (parseSequencedCommand steps' symtable) rest with
       | SomeE p0 ->
         let Pair (c', rest') = p0 in SomeE (Pair ((CSeq (c, c')), rest'))
       | NoneE err -> SomeE (Pair (c, rest)))
    | NoneE err -> NoneE err)
    steps

(** val bignumber : int **)

let bignumber =
  (fun x -> x + 1) ((fun x -> x + 1) ((fun x -> x + 1) ((fun x -> x + 1)
    ((fun x -> x + 1) ((fun x -> x + 1) ((fun x -> x + 1) ((fun x -> x + 1)
    ((fun x -> x + 1) ((fun x -> x + 1) ((fun x -> x + 1) ((fun x -> x + 1)
    ((fun x -> x + 1) ((fun x -> x + 1) ((fun x -> x + 1) ((fun x -> x + 1)
    ((fun x -> x + 1) ((fun x -> x + 1) ((fun x -> x + 1) ((fun x -> x + 1)
    ((fun x -> x + 1) ((fun x -> x + 1) ((fun x -> x + 1) ((fun x -> x + 1)
    ((fun x -> x + 1) ((fun x -> x + 1) ((fun x -> x + 1) ((fun x -> x + 1)
    ((fun x -> x + 1) ((fun x -> x + 1) ((fun x -> x + 1) ((fun x -> x + 1)
    ((fun x -> x + 1) ((fun x -> x + 1) ((fun x -> x + 1) ((fun x -> x + 1)
    ((fun x -> x + 1) ((fun x -> x + 1) ((fun x -> x + 1) ((fun x -> x + 1)
    ((fun x -> x + 1) ((fun x -> x + 1) ((fun x -> x + 1) ((fun x -> x + 1)
    ((fun x -> x + 1) ((fun x -> x + 1) ((fun x -> x + 1) ((fun x -> x + 1)
    ((fun x -> x + 1) ((fun x -> x + 1) ((fun x -> x + 1) ((fun x -> x + 1)
    ((fun x -> x + 1) ((fun x -> x + 1) ((fun x -> x + 1) ((fun x -> x + 1)
    ((fun x -> x + 1) ((fun x -> x + 1) ((fun x -> x + 1) ((fun x -> x + 1)
    ((fun x -> x + 1) ((fun x -> x + 1) ((fun x -> x + 1) ((fun x -> x + 1)
    ((fun x -> x + 1) ((fun x -> x + 1) ((fun x -> x + 1) ((fun x -> x + 1)
    ((fun x -> x + 1) ((fun x -> x + 1) ((fun x -> x + 1) ((fun x -> x + 1)
    ((fun x -> x + 1) ((fun x -> x + 1) ((fun x -> x + 1) ((fun x -> x + 1)
    ((fun x -> x + 1) ((fun x -> x + 1) ((fun x -> x + 1) ((fun x -> x + 1)
    ((fun x -> x + 1) ((fun x -> x + 1) ((fun x -> x + 1) ((fun x -> x + 1)
    ((fun x -> x + 1) ((fun x -> x + 1) ((fun x -> x + 1) ((fun x -> x + 1)
    ((fun x -> x + 1) ((fun x -> x + 1) ((fun x -> x + 1) ((fun x -> x + 1)
    ((fun x -> x + 1) ((fun x -> x + 1) ((fun x -> x + 1) ((fun x -> x + 1)
    ((fun x -> x + 1) ((fun x -> x + 1) ((fun x -> x + 1) ((fun x -> x + 1)
    ((fun x -> x + 1) ((fun x -> x + 1) ((fun x -> x + 1) ((fun x -> x + 1)
    ((fun x -> x + 1) ((fun x -> x + 1) ((fun x -> x + 1) ((fun x -> x + 1)
    ((fun x -> x + 1) ((fun x -> x + 1) ((fun x -> x + 1) ((fun x -> x + 1)
    ((fun x -> x + 1) ((fun x -> x + 1) ((fun x -> x + 1) ((fun x -> x + 1)
    ((fun x -> x + 1) ((fun x -> x + 1) ((fun x -> x + 1) ((fun x -> x + 1)
    ((fun x -> x + 1) ((fun x -> x + 1) ((fun x -> x + 1) ((fun x -> x + 1)
    ((fun x -> x + 1) ((fun x -> x + 1) ((fun x -> x + 1) ((fun x -> x + 1)
    ((fun x -> x + 1) ((fun x -> x + 1) ((fun x -> x + 1) ((fun x -> x + 1)
    ((fun x -> x + 1) ((fun x -> x + 1) ((fun x -> x + 1) ((fun x -> x + 1)
    ((fun x -> x + 1) ((fun x -> x + 1) ((fun x -> x + 1) ((fun x -> x + 1)
    ((fun x -> x + 1) ((fun x -> x + 1) ((fun x -> x + 1) ((fun x -> x + 1)
    ((fun x -> x + 1) ((fun x -> x + 1) ((fun x -> x + 1) ((fun x -> x + 1)
    ((fun x -> x + 1) ((fun x -> x + 1) ((fun x -> x + 1) ((fun x -> x + 1)
    ((fun x -> x + 1) ((fun x -> x + 1) ((fun x -> x + 1) ((fun x -> x + 1)
    ((fun x -> x + 1) ((fun x -> x + 1) ((fun x -> x + 1) ((fun x -> x + 1)
    ((fun x -> x + 1) ((fun x -> x + 1) ((fun x -> x + 1) ((fun x -> x + 1)
    ((fun x -> x + 1) ((fun x -> x + 1) ((fun x -> x + 1) ((fun x -> x + 1)
    ((fun x -> x + 1) ((fun x -> x + 1) ((fun x -> x + 1) ((fun x -> x + 1)
    ((fun x -> x + 1) ((fun x -> x + 1) ((fun x -> x + 1) ((fun x -> x + 1)
    ((fun x -> x + 1) ((fun x -> x + 1) ((fun x -> x + 1) ((fun x -> x + 1)
    ((fun x -> x + 1) ((fun x -> x + 1) ((fun x -> x + 1) ((fun x -> x + 1)
    ((fun x -> x + 1) ((fun x -> x + 1) ((fun x -> x + 1) ((fun x -> x + 1)
    ((fun x -> x + 1) ((fun x -> x + 1) ((fun x -> x + 1) ((fun x -> x + 1)
    ((fun x -> x + 1) ((fun x -> x + 1) ((fun x -> x + 1) ((fun x -> x + 1)
    ((fun x -> x + 1) ((fun x -> x + 1) ((fun x -> x + 1) ((fun x -> x + 1)
    ((fun x -> x + 1) ((fun x -> x + 1) ((fun x -> x + 1) ((fun x -> x + 1)
    ((fun x -> x + 1) ((fun x -> x + 1) ((fun x -> x + 1) ((fun x -> x + 1)
    ((fun x -> x + 1) ((fun x -> x + 1) ((fun x -> x + 1) ((fun x -> x + 1)
    ((fun x -> x + 1) ((fun x -> x + 1) ((fun x -> x + 1) ((fun x -> x + 1)
    ((fun x -> x + 1) ((fun x -> x + 1) ((fun x -> x + 1) ((fun x -> x + 1)
    ((fun x -> x + 1) ((fun x -> x + 1) ((fun x -> x + 1) ((fun x -> x + 1)
    ((fun x -> x + 1) ((fun x -> x + 1) ((fun x -> x + 1) ((fun x -> x + 1)
    ((fun x -> x + 1) ((fun x -> x + 1) ((fun x -> x + 1) ((fun x -> x + 1)
    ((fun x -> x + 1) ((fun x -> x + 1) ((fun x -> x + 1) ((fun x -> x + 1)
    ((fun x -> x + 1) ((fun x -> x + 1) ((fun x -> x + 1) ((fun x -> x + 1)
    ((fun x -> x + 1) ((fun x -> x + 1) ((fun x -> x + 1) ((fun x -> x + 1)
    ((fun x -> x + 1) ((fun x -> x + 1) ((fun x -> x + 1) ((fun x -> x + 1)
    ((fun x -> x + 1) ((fun x -> x + 1) ((fun x -> x + 1) ((fun x -> x + 1)
    ((fun x -> x + 1) ((fun x -> x + 1) ((fun x -> x + 1) ((fun x -> x + 1)
    ((fun x -> x + 1) ((fun x -> x + 1) ((fun x -> x + 1) ((fun x -> x + 1)
    ((fun x -> x + 1) ((fun x -> x + 1) ((fun x -> x + 1) ((fun x -> x + 1)
    ((fun x -> x + 1) ((fun x -> x + 1) ((fun x -> x + 1) ((fun x -> x + 1)
    ((fun x -> x + 1) ((fun x -> x + 1) ((fun x -> x + 1) ((fun x -> x + 1)
    ((fun x -> x + 1) ((fun x -> x + 1) ((fun x -> x + 1) ((fun x -> x + 1)
    ((fun x -> x + 1) ((fun x -> x + 1) ((fun x -> x + 1) ((fun x -> x + 1)
    ((fun x -> x + 1) ((fun x -> x + 1) ((fun x -> x + 1) ((fun x -> x + 1)
    ((fun x -> x + 1) ((fun x -> x + 1) ((fun x -> x + 1) ((fun x -> x + 1)
    ((fun x -> x + 1) ((fun x -> x + 1) ((fun x -> x + 1) ((fun x -> x + 1)
    ((fun x -> x + 1) ((fun x -> x + 1) ((fun x -> x + 1) ((fun x -> x + 1)
    ((fun x -> x + 1) ((fun x -> x + 1) ((fun x -> x + 1) ((fun x -> x + 1)
    ((fun x -> x + 1) ((fun x -> x + 1) ((fun x -> x + 1) ((fun x -> x + 1)
    ((fun x -> x + 1) ((fun x -> x + 1) ((fun x -> x + 1) ((fun x -> x + 1)
    ((fun x -> x + 1) ((fun x -> x + 1) ((fun x -> x + 1) ((fun x -> x + 1)
    ((fun x -> x + 1) ((fun x -> x + 1) ((fun x -> x + 1) ((fun x -> x + 1)
    ((fun x -> x + 1) ((fun x -> x + 1) ((fun x -> x + 1) ((fun x -> x + 1)
    ((fun x -> x + 1) ((fun x -> x + 1) ((fun x -> x + 1) ((fun x -> x + 1)
    ((fun x -> x + 1) ((fun x -> x + 1) ((fun x -> x + 1) ((fun x -> x + 1)
    ((fun x -> x + 1) ((fun x -> x + 1) ((fun x -> x + 1) ((fun x -> x + 1)
    ((fun x -> x + 1) ((fun x -> x + 1) ((fun x -> x + 1) ((fun x -> x + 1)
    ((fun x -> x + 1) ((fun x -> x + 1) ((fun x -> x + 1) ((fun x -> x + 1)
    ((fun x -> x + 1) ((fun x -> x + 1) ((fun x -> x + 1) ((fun x -> x + 1)
    ((fun x -> x + 1) ((fun x -> x + 1) ((fun x -> x + 1) ((fun x -> x + 1)
    ((fun x -> x + 1) ((fun x -> x + 1) ((fun x -> x + 1) ((fun x -> x + 1)
    ((fun x -> x + 1) ((fun x -> x + 1) ((fun x -> x + 1) ((fun x -> x + 1)
    ((fun x -> x + 1) ((fun x -> x + 1) ((fun x -> x + 1) ((fun x -> x + 1)
    ((fun x -> x + 1) ((fun x -> x + 1) ((fun x -> x + 1) ((fun x -> x + 1)
    ((fun x -> x + 1) ((fun x -> x + 1) ((fun x -> x + 1) ((fun x -> x + 1)
    ((fun x -> x + 1) ((fun x -> x + 1) ((fun x -> x + 1) ((fun x -> x + 1)
    ((fun x -> x + 1) ((fun x -> x + 1) ((fun x -> x + 1) ((fun x -> x + 1)
    ((fun x -> x + 1) ((fun x -> x + 1) ((fun x -> x + 1) ((fun x -> x + 1)
    ((fun x -> x + 1) ((fun x -> x + 1) ((fun x -> x + 1) ((fun x -> x + 1)
    ((fun x -> x + 1) ((fun x -> x + 1) ((fun x -> x + 1) ((fun x -> x + 1)
    ((fun x -> x + 1) ((fun x -> x + 1) ((fun x -> x + 1) ((fun x -> x + 1)
    ((fun x -> x + 1) ((fun x -> x + 1) ((fun x -> x + 1) ((fun x -> x + 1)
    ((fun x -> x + 1) ((fun x -> x + 1) ((fun x -> x + 1) ((fun x -> x + 1)
    ((fun x -> x + 1) ((fun x -> x + 1) ((fun x -> x + 1) ((fun x -> x + 1)
    ((fun x -> x + 1) ((fun x -> x + 1) ((fun x -> x + 1) ((fun x -> x + 1)
    ((fun x -> x + 1) ((fun x -> x + 1) ((fun x -> x + 1) ((fun x -> x + 1)
    ((fun x -> x + 1) ((fun x -> x + 1) ((fun x -> x + 1) ((fun x -> x + 1)
    ((fun x -> x + 1) ((fun x -> x + 1) ((fun x -> x + 1) ((fun x -> x + 1)
    ((fun x -> x + 1) ((fun x -> x + 1) ((fun x -> x + 1) ((fun x -> x + 1)
    ((fun x -> x + 1) ((fun x -> x + 1) ((fun x -> x + 1) ((fun x -> x + 1)
    ((fun x -> x + 1) ((fun x -> x + 1) ((fun x -> x + 1) ((fun x -> x + 1)
    ((fun x -> x + 1) ((fun x -> x + 1) ((fun x -> x + 1) ((fun x -> x + 1)
    ((fun x -> x + 1) ((fun x -> x + 1) ((fun x -> x + 1) ((fun x -> x + 1)
    ((fun x -> x + 1) ((fun x -> x + 1) ((fun x -> x + 1) ((fun x -> x + 1)
    ((fun x -> x + 1) ((fun x -> x + 1) ((fun x -> x + 1) ((fun x -> x + 1)
    ((fun x -> x + 1) ((fun x -> x + 1) ((fun x -> x + 1) ((fun x -> x + 1)
    ((fun x -> x + 1) ((fun x -> x + 1) ((fun x -> x + 1) ((fun x -> x + 1)
    ((fun x -> x + 1) ((fun x -> x + 1) ((fun x -> x + 1) ((fun x -> x + 1)
    ((fun x -> x + 1) ((fun x -> x + 1) ((fun x -> x + 1) ((fun x -> x + 1)
    ((fun x -> x + 1) ((fun x -> x + 1) ((fun x -> x + 1) ((fun x -> x + 1)
    ((fun x -> x + 1) ((fun x -> x + 1) ((fun x -> x + 1) ((fun x -> x + 1)
    ((fun x -> x + 1) ((fun x -> x + 1) ((fun x -> x + 1) ((fun x -> x + 1)
    ((fun x -> x + 1) ((fun x -> x + 1) ((fun x -> x + 1) ((fun x -> x + 1)
    ((fun x -> x + 1) ((fun x -> x + 1) ((fun x -> x + 1) ((fun x -> x + 1)
    ((fun x -> x + 1) ((fun x -> x + 1) ((fun x -> x + 1) ((fun x -> x + 1)
    ((fun x -> x + 1) ((fun x -> x + 1) ((fun x -> x + 1) ((fun x -> x + 1)
    ((fun x -> x + 1) ((fun x -> x + 1) ((fun x -> x + 1) ((fun x -> x + 1)
    ((fun x -> x + 1) ((fun x -> x + 1) ((fun x -> x + 1) ((fun x -> x + 1)
    ((fun x -> x + 1) ((fun x -> x + 1) ((fun x -> x + 1) ((fun x -> x + 1)
    ((fun x -> x + 1) ((fun x -> x + 1) ((fun x -> x + 1) ((fun x -> x + 1)
    ((fun x -> x + 1) ((fun x -> x + 1) ((fun x -> x + 1) ((fun x -> x + 1)
    ((fun x -> x + 1) ((fun x -> x + 1) ((fun x -> x + 1) ((fun x -> x + 1)
    ((fun x -> x + 1) ((fun x -> x + 1) ((fun x -> x + 1) ((fun x -> x + 1)
    ((fun x -> x + 1) ((fun x -> x + 1) ((fun x -> x + 1) ((fun x -> x + 1)
    ((fun x -> x + 1) ((fun x -> x + 1) ((fun x -> x + 1) ((fun x -> x + 1)
    ((fun x -> x + 1) ((fun x -> x + 1) ((fun x -> x + 1) ((fun x -> x + 1)
    ((fun x -> x + 1) ((fun x -> x + 1) ((fun x -> x + 1) ((fun x -> x + 1)
    ((fun x -> x + 1) ((fun x -> x + 1) ((fun x -> x + 1) ((fun x -> x + 1)
    ((fun x -> x + 1) ((fun x -> x + 1) ((fun x -> x + 1) ((fun x -> x + 1)
    ((fun x -> x + 1) ((fun x -> x + 1) ((fun x -> x + 1) ((fun x -> x + 1)
    ((fun x -> x + 1) ((fun x -> x + 1) ((fun x -> x + 1) ((fun x -> x + 1)
    ((fun x -> x + 1) ((fun x -> x + 1) ((fun x -> x + 1) ((fun x -> x + 1)
    ((fun x -> x + 1) ((fun x -> x + 1) ((fun x -> x + 1) ((fun x -> x + 1)
    ((fun x -> x + 1) ((fun x -> x + 1) ((fun x -> x + 1) ((fun x -> x + 1)
    ((fun x -> x + 1) ((fun x -> x + 1) ((fun x -> x + 1) ((fun x -> x + 1)
    ((fun x -> x + 1) ((fun x -> x + 1) ((fun x -> x + 1) ((fun x -> x + 1)
    ((fun x -> x + 1) ((fun x -> x + 1) ((fun x -> x + 1) ((fun x -> x + 1)
    ((fun x -> x + 1) ((fun x -> x + 1) ((fun x -> x + 1) ((fun x -> x + 1)
    ((fun x -> x + 1) ((fun x -> x + 1) ((fun x -> x + 1) ((fun x -> x + 1)
    ((fun x -> x + 1) ((fun x -> x + 1) ((fun x -> x + 1) ((fun x -> x + 1)
    ((fun x -> x + 1) ((fun x -> x + 1) ((fun x -> x + 1) ((fun x -> x + 1)
    ((fun x -> x + 1) ((fun x -> x + 1) ((fun x -> x + 1) ((fun x -> x + 1)
    ((fun x -> x + 1) ((fun x -> x + 1) ((fun x -> x + 1) ((fun x -> x + 1)
    ((fun x -> x + 1) ((fun x -> x + 1) ((fun x -> x + 1) ((fun x -> x + 1)
    ((fun x -> x + 1) ((fun x -> x + 1) ((fun x -> x + 1) ((fun x -> x + 1)
    ((fun x -> x + 1) ((fun x -> x + 1) ((fun x -> x + 1) ((fun x -> x + 1)
    ((fun x -> x + 1) ((fun x -> x + 1) ((fun x -> x + 1) ((fun x -> x + 1)
    ((fun x -> x + 1) ((fun x -> x + 1) ((fun x -> x + 1) ((fun x -> x + 1)
    ((fun x -> x + 1) ((fun x -> x + 1) ((fun x -> x + 1) ((fun x -> x + 1)
    ((fun x -> x + 1) ((fun x -> x + 1) ((fun x -> x + 1) ((fun x -> x + 1)
    ((fun x -> x + 1) ((fun x -> x + 1) ((fun x -> x + 1) ((fun x -> x + 1)
    ((fun x -> x + 1) ((fun x -> x + 1) ((fun x -> x + 1) ((fun x -> x + 1)
    ((fun x -> x + 1) ((fun x -> x + 1) ((fun x -> x + 1) ((fun x -> x + 1)
    ((fun x -> x + 1) ((fun x -> x + 1) ((fun x -> x + 1) ((fun x -> x + 1)
    ((fun x -> x + 1) ((fun x -> x + 1) ((fun x -> x + 1) ((fun x -> x + 1)
    ((fun x -> x + 1) ((fun x -> x + 1) ((fun x -> x + 1) ((fun x -> x + 1)
    ((fun x -> x + 1) ((fun x -> x + 1) ((fun x -> x + 1) ((fun x -> x + 1)
    ((fun x -> x + 1) ((fun x -> x + 1) ((fun x -> x + 1) ((fun x -> x + 1)
    ((fun x -> x + 1) ((fun x -> x + 1) ((fun x -> x + 1) ((fun x -> x + 1)
    ((fun x -> x + 1) ((fun x -> x + 1) ((fun x -> x + 1) ((fun x -> x + 1)
    ((fun x -> x + 1) ((fun x -> x + 1) ((fun x -> x + 1) ((fun x -> x + 1)
    ((fun x -> x + 1) ((fun x -> x + 1) ((fun x -> x + 1) ((fun x -> x + 1)
    ((fun x -> x + 1) ((fun x -> x + 1) ((fun x -> x + 1) ((fun x -> x + 1)
    ((fun x -> x + 1) ((fun x -> x + 1) ((fun x -> x + 1) ((fun x -> x + 1)
    ((fun x -> x + 1) ((fun x -> x + 1) ((fun x -> x + 1) ((fun x -> x + 1)
    ((fun x -> x + 1) ((fun x -> x + 1) ((fun x -> x + 1) ((fun x -> x + 1)
    ((fun x -> x + 1) ((fun x -> x + 1) ((fun x -> x + 1) ((fun x -> x + 1)
    ((fun x -> x + 1) ((fun x -> x + 1) ((fun x -> x + 1) ((fun x -> x + 1)
    ((fun x -> x + 1) ((fun x -> x + 1) ((fun x -> x + 1) ((fun x -> x + 1)
    ((fun x -> x + 1) ((fun x -> x + 1) ((fun x -> x + 1) ((fun x -> x + 1)
    ((fun x -> x + 1) ((fun x -> x + 1) ((fun x -> x + 1) ((fun x -> x + 1)
    ((fun x -> x + 1) ((fun x -> x + 1) ((fun x -> x + 1) ((fun x -> x + 1)
    ((fun x -> x + 1) ((fun x -> x + 1) ((fun x -> x + 1) ((fun x -> x + 1)
    ((fun x -> x + 1) ((fun x -> x + 1) ((fun x -> x + 1) ((fun x -> x + 1)
    ((fun x -> x + 1) ((fun x -> x + 1) ((fun x -> x + 1) ((fun x -> x + 1)
    ((fun x -> x + 1) ((fun x -> x + 1) ((fun x -> x + 1) ((fun x -> x + 1)
    ((fun x -> x + 1) ((fun x -> x + 1) ((fun x -> x + 1) ((fun x -> x + 1)
    ((fun x -> x + 1) ((fun x -> x + 1) ((fun x -> x + 1) ((fun x -> x + 1)
    ((fun x -> x + 1) ((fun x -> x + 1) ((fun x -> x + 1) ((fun x -> x + 1)
    ((fun x -> x + 1) ((fun x -> x + 1) ((fun x -> x + 1) ((fun x -> x + 1)
    ((fun x -> x + 1) ((fun x -> x + 1) ((fun x -> x + 1) ((fun x -> x + 1)
    ((fun x -> x + 1) ((fun x -> x + 1) ((fun x -> x + 1) ((fun x -> x + 1)
    ((fun x -> x + 1) ((fun x -> x + 1) ((fun x -> x + 1) ((fun x -> x + 1)
    ((fun x -> x + 1) ((fun x -> x + 1) ((fun x -> x + 1) ((fun x -> x + 1)
    ((fun x -> x + 1) ((fun x -> x + 1) ((fun x -> x + 1) ((fun x -> x + 1)
    ((fun x -> x + 1) ((fun x -> x + 1) ((fun x -> x + 1) ((fun x -> x + 1)
    ((fun x -> x + 1) ((fun x -> x + 1) ((fun x -> x + 1) ((fun x -> x + 1)
    ((fun x -> x + 1) ((fun x -> x + 1) ((fun x -> x + 1) ((fun x -> x + 1)
    ((fun x -> x + 1) ((fun x -> x + 1) ((fun x -> x + 1) ((fun x -> x + 1)
    ((fun x -> x + 1) ((fun x -> x + 1) ((fun x -> x + 1) ((fun x -> x + 1)
    ((fun x -> x + 1) ((fun x -> x + 1) ((fun x -> x + 1) ((fun x -> x + 1)
    ((fun x -> x + 1) ((fun x -> x + 1) ((fun x -> x + 1) ((fun x -> x + 1)
    ((fun x -> x + 1) ((fun x -> x + 1) ((fun x -> x + 1) ((fun x -> x + 1)
    ((fun x -> x + 1) ((fun x -> x + 1) ((fun x -> x + 1) ((fun x -> x + 1)
    ((fun x -> x + 1) ((fun x -> x + 1) ((fun x -> x + 1) ((fun x -> x + 1)
    ((fun x -> x + 1) ((fun x -> x + 1) ((fun x -> x + 1) ((fun x -> x + 1)
    ((fun x -> x + 1) ((fun x -> x + 1) ((fun x -> x + 1) ((fun x -> x + 1)
    ((fun x -> x + 1) ((fun x -> x + 1) ((fun x -> x + 1) ((fun x -> x + 1)
    ((fun x -> x + 1) ((fun x -> x + 1) ((fun x -> x + 1) ((fun x -> x + 1)
    ((fun x -> x + 1) ((fun x -> x + 1) ((fun x -> x + 1) ((fun x -> x + 1)
    ((fun x -> x + 1) ((fun x -> x + 1) ((fun x -> x + 1) ((fun x -> x + 1)
    ((fun x -> x + 1) ((fun x -> x + 1) ((fun x -> x + 1) ((fun x -> x + 1)
    ((fun x -> x + 1) ((fun x -> x + 1) ((fun x -> x + 1) ((fun x -> x + 1)
    ((fun x -> x + 1) ((fun x -> x + 1) ((fun x -> x + 1) ((fun x -> x + 1)
    ((fun x -> x + 1) ((fun x -> x + 1) ((fun x -> x + 1) ((fun x -> x + 1)
    ((fun x -> x + 1) ((fun x -> x + 1) ((fun x -> x + 1) ((fun x -> x + 1)
    ((fun x -> x + 1) ((fun x -> x + 1) ((fun x -> x + 1) ((fun x -> x + 1)
    ((fun x -> x + 1) ((fun x -> x + 1) ((fun x -> x + 1) ((fun x -> x + 1)
    ((fun x -> x + 1) ((fun x -> x + 1) ((fun x -> x + 1) ((fun x -> x + 1)
    ((fun x -> x + 1) ((fun x -> x + 1) ((fun x -> x + 1) ((fun x -> x + 1)
    ((fun x -> x + 1) ((fun x -> x + 1) ((fun x -> x + 1) ((fun x -> x + 1)
    ((fun x -> x + 1) ((fun x -> x + 1) ((fun x -> x + 1) ((fun x -> x + 1)
    ((fun x -> x + 1) ((fun x -> x + 1) ((fun x -> x + 1) ((fun x -> x + 1)
    ((fun x -> x + 1) ((fun x -> x + 1) ((fun x -> x + 1) ((fun x -> x + 1)
    ((fun x -> x + 1) ((fun x -> x + 1) ((fun x -> x + 1) ((fun x -> x + 1)
    ((fun x -> x + 1) ((fun x -> x + 1) ((fun x -> x + 1) ((fun x -> x + 1)
    ((fun x -> x + 1) ((fun x -> x + 1) ((fun x -> x + 1) ((fun x -> x + 1)
    ((fun x -> x + 1) ((fun x -> x + 1) ((fun x -> x + 1) ((fun x -> x + 1)
    ((fun x -> x + 1) ((fun x -> x + 1) ((fun x -> x + 1) ((fun x -> x + 1)
    ((fun x -> x + 1) ((fun x -> x + 1) ((fun x -> x + 1) ((fun x -> x + 1)
    ((fun x -> x + 1) ((fun x -> x + 1) ((fun x -> x + 1) ((fun x -> x + 1)
    ((fun x -> x + 1) ((fun x -> x + 1) ((fun x -> x + 1) ((fun x -> x + 1)
    ((fun x -> x + 1) ((fun x -> x + 1) ((fun x -> x + 1) ((fun x -> x + 1)
    ((fun x -> x + 1) ((fun x -> x + 1) ((fun x -> x + 1) ((fun x -> x + 1)
    ((fun x -> x + 1) ((fun x -> x + 1) ((fun x -> x + 1) ((fun x -> x + 1)
    ((fun x -> x + 1) ((fun x -> x + 1) ((fun x -> x + 1) ((fun x -> x + 1)
    ((fun x -> x + 1) ((fun x -> x + 1) ((fun x -> x + 1) ((fun x -> x + 1)
    ((fun x -> x + 1) ((fun x -> x + 1) ((fun x -> x + 1) ((fun x -> x + 1)
    ((fun x -> x + 1) ((fun x -> x + 1) ((fun x -> x + 1) ((fun x -> x + 1)
    ((fun x -> x + 1) ((fun x -> x + 1) ((fun x -> x + 1) ((fun x -> x + 1)
    ((fun x -> x + 1) ((fun x -> x + 1) ((fun x -> x + 1) ((fun x -> x + 1)
    ((fun x -> x + 1) ((fun x -> x + 1) ((fun x -> x + 1) ((fun x -> x + 1)
    ((fun x -> x + 1) ((fun x -> x + 1) ((fun x -> x + 1) ((fun x -> x + 1)
    ((fun x -> x + 1) ((fun x -> x + 1) ((fun x -> x + 1) ((fun x -> x + 1)
    ((fun x -> x + 1) ((fun x -> x + 1) ((fun x -> x + 1) ((fun x -> x + 1)
    ((fun x -> x + 1) ((fun x -> x + 1) ((fun x -> x + 1) ((fun x -> x + 1)
    ((fun x -> x + 1) ((fun x -> x + 1) ((fun x -> x + 1) ((fun x -> x + 1)
    ((fun x -> x + 1) ((fun x -> x + 1) ((fun x -> x + 1) ((fun x -> x + 1)
    ((fun x -> x + 1) ((fun x -> x + 1) ((fun x -> x + 1) ((fun x -> x + 1)
    ((fun x -> x + 1) ((fun x -> x + 1) ((fun x -> x + 1) ((fun x -> x + 1)
    ((fun x -> x + 1) ((fun x -> x + 1) ((fun x -> x + 1) ((fun x -> x + 1)
    ((fun x -> x + 1) ((fun x -> x + 1) ((fun x -> x + 1) ((fun x -> x + 1)
    ((fun x -> x + 1) ((fun x -> x + 1) ((fun x -> x + 1) ((fun x -> x + 1)
    0)))))))))))))))))))))))))))))))))))))))))))))))))))))))))))))))))))))))))))))))))))))))))))))))))))))))))))))))))))))))))))))))))))))))))))))))))))))))))))))))))))))))))))))))))))))))))))))))))))))))))))))))))))))))))))))))))))))))))))))))))))))))))))))))))))))))))))))))))))))))))))))))))))))))))))))))))))))))))))))))))))))))))))))))))))))))))))))))))))))))))))))))))))))))))))))))))))))))))))))))))))))))))))))))))))))))))))))))))))))))))))))))))))))))))))))))))))))))))))))))))))))))))))))))))))))))))))))))))))))))))))))))))))))))))))))))))))))))))))))))))))))))))))))))))))))))))))))))))))))))))))))))))))))))))))))))))))))))))))))))))))))))))))))))))))))))))))))))))))))))))))))))))))))))))))))))))))))))))))))))))))))))))))))))))))))))))))))))))))))))))))))))))))))))))))))))))))))))))))))))))))))))))))))))))))))))))))))))))))))))))))))))))))))))))))))))))))))))))))))))))))))))))))))))))))))))))))))))))))))))))))))))))))))))))))))))))))))))))))))))))))))))))))))))))))))))))))))))))))))))

(** val parse : string -> (com, token list) prod optionE **)

let parse str =
  let tokens = tokenize str in
  parseSequencedCommand bignumber (build_symtable tokens 0) tokens
<|MERGE_RESOLUTION|>--- conflicted
+++ resolved
@@ -124,6 +124,26 @@
 let iff_reflect = function
 | true -> ReflectT
 | false -> ReflectF
+
+module type TotalOrder' = 
+ sig 
+  type t 
+ end
+
+module MakeOrderTac = 
+ functor (O:TotalOrder') ->
+ struct 
+  
+ end
+
+module MaxLogicalProperties = 
+ functor (O:TotalOrder') ->
+ functor (M:sig 
+  val max : O.t -> O.t -> O.t
+ end) ->
+ struct 
+  module Private_Tac = MakeOrderTac(O)
+ end
 
 module Pos = 
  struct 
@@ -1729,8 +1749,6 @@
     
    end
   
-<<<<<<< HEAD
-=======
   module Private_Rev = 
    struct 
     module ORev = 
@@ -1758,7 +1776,6 @@
     module MPRev = MaxLogicalProperties(ORev)(MRev)
    end
   
->>>>>>> a053935b
   module Private_Dec = 
    struct 
     (** val max_case_strong :
@@ -3143,21 +3160,14 @@
   
   module Private_OrderTac = 
    struct 
-    module IsTotal = 
+    module Elts = 
      struct 
-<<<<<<< HEAD
-      
-=======
       type t
         =
         n
->>>>>>> a053935b
      end
     
-    module Tac = 
-     struct 
-      
-     end
+    module Tac = MakeOrderTac(Elts)
    end
   
   module Private_NZPow = 
@@ -3311,8 +3321,6 @@
     
    end
   
-<<<<<<< HEAD
-=======
   module Private_Rev = 
    struct 
     module ORev = 
@@ -3340,7 +3348,6 @@
     module MPRev = MaxLogicalProperties(ORev)(MRev)
    end
   
->>>>>>> a053935b
   module Private_Dec = 
    struct 
     (** val max_case_strong :
