(** * Poly: Polymorphism and Higher-Order Functions *)

(** In this chapter we continue our development of basic
    concepts of functional programming.  The critical new ideas are
    _polymorphism_ (abstracting functions over the types of the data
    they manipulate) and _higher-order functions_ (treating functions
    as data).
*)

Require Export Lists.

(* ###################################################### *)
(** * Polymorphism *)
(* ###################################################### *)
(** ** Polymorphic Lists *)

(** For the last couple of chapters, we've been working just
    with lists of numbers.  Obviously, interesting programs also need
    to be able to manipulate lists with elements from other types --
    lists of strings, lists of booleans, lists of lists, etc.  We
    _could_ just define a new inductive datatype for each of these,
    for example... *)

Inductive boollist : Type :=
  | bool_nil : boollist
  | bool_cons : bool -> boollist -> boollist.

(** ... but this would quickly become tedious, partly because we
    have to make up different constructor names for each datatype, but
    mostly because we would also need to define new versions of all
    our list manipulating functions ([length], [rev], etc.)  for each
    new datatype definition. *)

(** *** *)

(** To avoid all this repetition, Coq supports _polymorphic_
    inductive type definitions.  For example, here is a _polymorphic
    list_ datatype. *)

Inductive list (X:Type) : Type :=
  | nil : list X
  | cons : X -> list X -> list X.


(** This is exactly like the definition of [natlist] from the
    previous chapter, except that the [nat] argument to the [cons]
    constructor has been replaced by an arbitrary type [X], a binding
    for [X] has been added to the header, and the occurrences of
    [natlist] in the types of the constructors have been replaced by
    [list X].  (We can re-use the constructor names [nil] and [cons]
    because the earlier definition of [natlist] was inside of a
    [Module] definition that is now out of scope.) *)

(** What sort of thing is [list] itself?  One good way to think
    about it is that [list] is a _function_ from [Type]s to
    [Inductive] definitions; or, to put it another way, [list] is a
    function from [Type]s to [Type]s.  For any particular type [X],
    the type [list X] is an [Inductive]ly defined set of lists whose
    elements are things of type [X]. *)

(** With this definition, when we use the constructors [nil] and
    [cons] to build lists, we need to tell Coq the type of the
    elements in the lists we are building -- that is, [nil] and [cons]
    are now _polymorphic constructors_.  Observe the types of these
    constructors: *)

Check nil.
(* ===> nil : forall X : Type, list X *)
Check cons.
(* ===> cons : forall X : Type, X -> list X -> list X *)

(** The "[forall X]" in these types can be read as an additional
    argument to the constructors that determines the expected types of
    the arguments that follow.  When [nil] and [cons] are used, these
    arguments are supplied in the same way as the others.  For
    example, the list containing [2] and [1] is written like this: *)

Check (cons nat 2 (cons nat 1 (nil nat))).

(** (We've gone back to writing [nil] and [cons] explicitly here
    because we haven't yet defined the [ [] ] and [::] notations for
    the new version of lists.  We'll do that in a bit.) *)

(** We can now go back and make polymorphic (or "generic")
    versions of all the list-processing functions that we wrote
    before.  Here is [length], for example: *)

(** *** *)

Fixpoint length (X:Type) (l:list X) : nat :=
  match l with
  | nil      => 0
  | cons h t => S (length X t)
  end.

(** Note that the uses of [nil] and [cons] in [match] patterns
    do not require any type annotations: Coq already knows that the list
    [l] contains elements of type [X], so there's no reason to include
    [X] in the pattern.  (More precisely, the type [X] is a parameter
    of the whole definition of [list], not of the individual
    constructors.  We'll come back to this point later.)

    As with [nil] and [cons], we can use [length] by applying it first
    to a type and then to its list argument: *)

Example test_length1 :
    length nat (cons nat 1 (cons nat 2 (nil nat))) = 2.
Proof. reflexivity.  Qed.

(** To use our length with other kinds of lists, we simply
    instantiate it with an appropriate type parameter: *)

Example test_length2 :
    length bool (cons bool true (nil bool)) = 1.
Proof. reflexivity.  Qed.


(** *** *)
(** Let's close this subsection by re-implementing a few other
    standard list functions on our new polymorphic lists: *)

Fixpoint app (X : Type) (l1 l2 : list X)
                : (list X) :=
  match l1 with
  | nil      => l2
  | cons h t => cons X h (app X t l2)
  end.

Fixpoint snoc (X:Type) (l:list X) (v:X) : (list X) :=
  match l with
  | nil      => cons X v (nil X)
  | cons h t => cons X h (snoc X t v)
  end.

Fixpoint rev (X:Type) (l:list X) : list X :=
  match l with
  | nil      => nil X
  | cons h t => snoc X (rev X t) h
  end.



Example test_rev1 :
    rev nat (cons nat 1 (cons nat 2 (nil nat)))
  = (cons nat 2 (cons nat 1 (nil nat))).
Proof. reflexivity.  Qed.

Example test_rev2:
  rev bool (nil bool) = nil bool.
Proof. reflexivity.  Qed.

Module MumbleBaz.
(** **** Exercise: 2 stars (mumble_grumble) *)
(** Consider the following two inductively defined types. *)

Inductive mumble : Type :=
  | a : mumble
  | b : mumble -> nat -> mumble
  | c : mumble.
Inductive grumble (X:Type) : Type :=
  | d : mumble -> grumble X
  | e : X -> grumble X.

(** Which of the following are well-typed elements of [grumble X] for
    some type [X]?
      - [d (b a 5)]         : No.
      - [d mumble (b a 5)]  : Yes (grumble mumble).
      - [d bool (b a 5)]    : Yes (grumble bool).
      - [e bool true]       : Yes (grumble bool).
      - [e mumble (b c 0)]  : Yes (grumble mumble).
      - [e bool (b c 0)]    : No.
      - [c]                 : No (type mumble).
[] *)


(** **** Exercise: 2 stars (baz_num_elts) *)
(** Consider the following inductive definition: *)

Inductive baz : Type :=
   | x : baz -> baz
   | y : baz -> bool -> baz.

(** How _many_ elements does the type [baz] have?
Confused by definition of "element" here.
x: 0 elements (just the continuation of the data structure)
y: 1 element (a bool, and the continuation of baz)
[] *)

End MumbleBaz.

(* ###################################################### *)
(** *** Type Annotation Inference *)

(** Let's write the definition of [app] again, but this time we won't
    specify the types of any of the arguments. Will Coq still accept
    it? *)

Fixpoint app' X l1 l2 : list X :=
  match l1 with
  | nil      => l2
  | cons h t => cons X h (app' X t l2)
  end.

(** Indeed it will.  Let's see what type Coq has assigned to [app']: *)

Check app'.
(* ===> forall X : Type, list X -> list X -> list X *)
Check app.
(* ===> forall X : Type, list X -> list X -> list X *)

(** It has exactly the same type type as [app].  Coq was able to
    use a process called _type inference_ to deduce what the types of
    [X], [l1], and [l2] must be, based on how they are used.  For
    example, since [X] is used as an argument to [cons], it must be a
    [Type], since [cons] expects a [Type] as its first argument;
    matching [l1] with [nil] and [cons] means it must be a [list]; and
    so on.

    This powerful facility means we don't always have to write
    explicit type annotations everywhere, although explicit type
    annotations are still quite useful as documentation and sanity
    checks.  You should try to find a balance in your own code between
    too many type annotations (so many that they clutter and distract)
    and too few (which forces readers to perform type inference in
    their heads in order to understand your code). *)

(* ###################################################### *)
(** *** Type Argument Synthesis *)

(** Whenever we use a polymorphic function, we need to pass it
    one or more types in addition to its other arguments.  For
    example, the recursive call in the body of the [length] function
    above must pass along the type [X].  But just like providing
    explicit type annotations everywhere, this is heavy and verbose.
    Since the second argument to [length] is a list of [X]s, it seems
    entirely obvious that the first argument can only be [X] -- why
    should we have to write it explicitly?

    Fortunately, Coq permits us to avoid this kind of redundancy.  In
    place of any type argument we can write the "implicit argument"
    [_], which can be read as "Please figure out for yourself what
    type belongs here."  More precisely, when Coq encounters a [_], it
    will attempt to _unify_ all locally available information -- the
    type of the function being applied, the types of the other
    arguments, and the type expected by the context in which the
    application appears -- to determine what concrete type should
    replace the [_].

    This may sound similar to type annotation inference -- and,
    indeed, the two procedures rely on the same underlying mechanisms.
    Instead of simply omitting the types of some arguments to a
    function, like
      app' X l1 l2 : list X :=
    we can also replace the types with [_], like
      app' (X : _) (l1 l2 : _) : list X :=
    which tells Coq to attempt to infer the missing information, just
    as with argument synthesis.

    Using implicit arguments, the [length] function can be written
    like this: *)

Fixpoint length' (X:Type) (l:list X) : nat :=
  match l with
  | nil      => 0
  | cons h t => S (length' _ t)
  end.

(** In this instance, we don't save much by writing [_] instead of
    [X].  But in many cases the difference can be significant.  For
    example, suppose we want to write down a list containing the
    numbers [1], [2], and [3].  Instead of writing this... *)

Definition list123 :=
  cons nat 1 (cons nat 2 (cons nat 3 (nil nat))).

(** ...we can use argument synthesis to write this: *)

Definition list123' := cons _ 1 (cons _ 2 (cons _ 3 (nil _))).

(* ###################################################### *)
(** *** Implicit Arguments *)

(** If fact, we can go further.  To avoid having to sprinkle [_]'s
    throughout our programs, we can tell Coq _always_ to infer the
    type argument(s) of a given function. The [Arguments] directive
    specifies the name of the function or constructor, and then lists
<<<<<<< HEAD
    its argument names, with curly brackets around any arguments to be
    treated as implicit.
=======
    its argument names, with curly braces around any arguments to be
    treated as implicit. 
>>>>>>> a053935b
    *)

Arguments nil {X}.
Arguments cons {X} _ _.  (* use underscore for argument position that has no name *)
Arguments length {X} l.
Arguments app {X} l1 l2.
Arguments rev {X} l.
Arguments snoc {X} l v.

(* note: no _ arguments required... *)
Definition list123'' := cons 1 (cons 2 (cons 3 nil)).
Check (length list123'').

(** *** *)

(** Alternatively, we can declare an argument to be implicit while
    defining the function itself, by surrounding the argument in curly
    braces.  For example: *)

Fixpoint length'' {X:Type} (l:list X) : nat :=
  match l with
  | nil      => 0
  | cons h t => S (length'' t)
  end.

(** (Note that we didn't even have to provide a type argument to
    the recursive call to [length'']; indeed, it is invalid to provide
    one.)  We will use this style whenever possible, although we will
    continue to use use explicit [Argument] declarations for
    [Inductive] constructors. *)

(** *** *)

(** One small problem with declaring arguments [Implicit] is
    that, occasionally, Coq does not have enough local information to
    determine a type argument; in such cases, we need to tell Coq that
    we want to give the argument explicitly this time, even though
    we've globally declared it to be [Implicit].  For example, suppose we
    write this: *)

(* Definition mynil := nil.  *)

(** If we uncomment this definition, Coq will give us an error,
    because it doesn't know what type argument to supply to [nil].  We
    can help it by providing an explicit type declaration (so that Coq
    has more information available when it gets to the "application"
    of [nil]): *)

Definition mynil : list nat := nil.

(** Alternatively, we can force the implicit arguments to be explicit by
   prefixing the function name with [@]. *)

Check @nil.

Definition mynil' := @nil nat.

(** *** *)
(** Using argument synthesis and implicit arguments, we can
    define convenient notation for lists, as before.  Since we have
    made the constructor type arguments implicit, Coq will know to
    automatically infer these when we use the notations. *)

Notation "x :: y" := (cons x y)
                     (at level 60, right associativity).
Notation "[ ]" := nil.
Notation "[ x ; .. ; y ]" := (cons x .. (cons y []) ..).
Notation "x ++ y" := (app x y)
                     (at level 60, right associativity).

(** Now lists can be written just the way we'd hope: *)

Definition list123''' := [1; 2; 3].

Check ([3 + 4] ++ nil).




(* ###################################################### *)
(** *** Exercises: Polymorphic Lists *)

(** **** Exercise: 2 stars, optional (poly_exercises) *)
(** Here are a few simple exercises, just like ones in the [Lists]
    chapter, for practice with polymorphism.  Fill in the definitions
    and complete the proofs below. *)

Fixpoint repeat {X : Type} (n : X) (count : nat) : list X :=
  match count with
  | 0        => nil
  | S count' => n :: repeat n count'
  end.

Example test_repeat1:
  repeat true 2 = cons true (cons true nil).
reflexivity. Qed.

Theorem nil_app : forall X:Type, forall l:list X,
  app [] l = l.
Proof.
  reflexivity. Qed.

Theorem rev_snoc : forall X : Type,
                     forall v : X,
                     forall s : list X,
  rev (snoc s v) = v :: (rev s).
Proof.
  intros X v s. induction s as [|h t].
  Case "s = []". simpl. reflexivity.
  Case "s = h::t". simpl. rewrite IHt. simpl. reflexivity.
Qed.

Theorem rev_involutive : forall X : Type, forall l : list X,
  rev (rev l) = l.
Proof.
  intros X l. induction l as [|v l'].
  Case "l = []". simpl. reflexivity.
  Case "l = v::l'". simpl. rewrite rev_snoc. rewrite IHl'. reflexivity.
Qed.

Theorem snoc_append : forall X (l:list X) x,
  snoc l x = l ++ [x].
Proof.
  intros X l x. induction l as [|y l'].
  Case "l=[]". reflexivity.
  Case "l=y::l'". simpl. rewrite IHl'. reflexivity.
Qed.

Theorem snoc_with_append : forall X : Type,
                         forall l1 l2 : list X,
                         forall v : X,
  snoc (l1 ++ l2) v = l1 ++ (snoc l2 v).
Proof.
  intros X l1 l2 v. induction l1 as [|x l'].
  Case "l1 = []". simpl. reflexivity.
  Case "l1=x::l'". simpl. rewrite IHl'. reflexivity.
Qed.

Theorem rev_app : forall X (l:list X) x,
  x :: rev l = rev (l ++ [x]).
Proof.
  intros X l. induction l as [|y l'].
  Case "l=[]". simpl. reflexivity.
  Case "l=y::l'". intros. simpl.
    rewrite snoc_append.
    rewrite <- IHl'.
    simpl.
    rewrite snoc_append.
    reflexivity.
Qed.
(** [] *)

Theorem cons_app_assoc : forall X (l1 l2:list X) x,
  (x :: l1) ++ l2 = x :: (l1 ++ l2).
Proof.
  intros. reflexivity. Qed.

(* ###################################################### *)
(** ** Polymorphic Pairs *)

(** Following the same pattern, the type definition we gave in
    the last chapter for pairs of numbers can be generalized to
    _polymorphic pairs_ (or _products_): *)

Inductive prod (X Y : Type) : Type :=
  pair : X -> Y -> prod X Y.

Arguments pair {X} {Y} _ _.

(** As with lists, we make the type arguments implicit and define the
    familiar concrete notation. *)

Notation "( x , y )" := (pair x y).

(** We can also use the [Notation] mechanism to define the standard
    notation for pair _types_: *)

Notation "X * Y" := (prod X Y) : type_scope.

(** (The annotation [: type_scope] tells Coq that this abbreviation
    should be used when parsing types.  This avoids a clash with the
    multiplication symbol.) *)

(** *** *)
(** A note of caution: it is easy at first to get [(x,y)] and
    [X*Y] confused.  Remember that [(x,y)] is a _value_ built from two
    other values; [X*Y] is a _type_ built from two other types.  If
    [x] has type [X] and [y] has type [Y], then [(x,y)] has type
    [X*Y]. *)

(** The first and second projection functions now look pretty
    much as they would in any functional programming language. *)

Definition fst {X Y : Type} (p : X * Y) : X :=
  match p with (x,y) => x end.

Definition snd {X Y : Type} (p : X * Y) : Y :=
  match p with (x,y) => y end.

(** The following function takes two lists and combines them
    into a list of pairs.  In many functional programming languages,
    it is called [zip].  We call it [combine] for consistency with
    Coq's standard library. *)
(** Note that the pair notation can be used both in expressions and in
    patterns... *)

Fixpoint combine {X Y : Type} (lx : list X) (ly : list Y)
           : list (X*Y) :=
  match (lx,ly) with
  | ([],_) => []
  | (_,[]) => []
  | (x::tx, y::ty) => (x,y) :: (combine tx ty)
  end.

(** **** Exercise: 1 star, optional (combine_checks) *)
(** Try answering the following questions on paper and
    checking your answers in coq:
    - What is the type of [combine] (i.e., what does [Check
      @combine] print?)
       forall X Y : Type, list X -> list Y -> list (X*Y)
    - What does
        Eval compute in (combine [1;2] [false;false;true;true]).
      print?
        [(1,false);(2,false)] : list (nat*bool)
*)

(** **** Exercise: 2 stars (split) *)
(** The function [split] is the right inverse of combine: it takes a
    list of pairs and returns a pair of lists.  In many functional
    programing languages, this function is called [unzip].

    Uncomment the material below and fill in the definition of
    [split].  Make sure it passes the given unit tests. *)

Fixpoint split
           {X Y : Type} (l : list (X*Y))
           : (list X) * (list Y) :=
  match l with
  | []          => ([],[])
  | (x,y) :: ls => (x :: fst (split ls), y :: snd (split ls))
  end.

Example test_split:
  split [(1,false);(2,false)] = ([1;2],[false;false]).
Proof.
  reflexivity. Qed.
(** [] *)

(* ###################################################### *)
(** ** Polymorphic Options *)

(** One last polymorphic type for now: _polymorphic options_.
    The type declaration generalizes the one for [natoption] in the
    previous chapter: *)

Inductive option (X:Type) : Type :=
  | Some : X -> option X
  | None : option X.

Arguments Some {X} _.
Arguments None {X}.

(** *** *)
(** We can now rewrite the [index] function so that it works
    with any type of lists. *)

Fixpoint index {X : Type} (n : nat)
               (l : list X) : option X :=
  match l with
  | [] => None
  | a :: l' => if beq_nat n O then Some a else index (pred n) l'
  end.

Example test_index1 :    index 0 [4;5;6;7]  = Some 4.
Proof. reflexivity.  Qed.
Example test_index2 :    index  1 [[1];[2]]  = Some [2].
Proof. reflexivity.  Qed.
Example test_index3 :    index  2 [true]  = None.
Proof. reflexivity.  Qed.

(** **** Exercise: 1 star, optional (hd_opt_poly) *)
(** Complete the definition of a polymorphic version of the
    [hd_opt] function from the last chapter. Be sure that it
    passes the unit tests below. *)

Definition hd_opt {X : Type} (l : list X)  : option X :=
  match l with
  | []     => None
  | x :: _ => Some x
  end.

(** Once again, to force the implicit arguments to be explicit,
    we can use [@] before the name of the function. *)

Check @hd_opt.

Example test_hd_opt1 :  hd_opt [1;2] = Some 1.
  reflexivity. Qed.
Example test_hd_opt2 :   hd_opt  [[1];[2]]  = Some [1].
  reflexivity. Qed.
(** [] *)

(* ###################################################### *)
(** * Functions as Data *)
(* ###################################################### *)
(** ** Higher-Order Functions *)

(** Like many other modern programming languages -- including
    all _functional languages_ (ML, Haskell, Scheme, etc.) -- Coq
    treats functions as first-class citizens, allowing functions to be
    passed as arguments to other functions, returned as results,
    stored in data structures, etc.

    Functions that manipulate other functions are often called
    _higher-order_ functions.  Here's a simple one: *)

Definition doit3times {X:Type} (f:X->X) (n:X) : X :=
  f (f (f n)).

(** The argument [f] here is itself a function (from [X] to
    [X]); the body of [doit3times] applies [f] three times to some
    value [n]. *)

Check @doit3times.
(* ===> doit3times : forall X : Type, (X -> X) -> X -> X *)

Example test_doit3times: doit3times minustwo 9 = 3.
Proof. reflexivity.  Qed.

Example test_doit3times': doit3times negb true = false.
Proof. reflexivity.  Qed.

(* ###################################################### *)
(** ** Partial Application *)

(** In fact, the multiple-argument functions we have already
    seen are also examples of passing functions as data.  To see why,
    recall the type of [plus]. *)

Check plus.
(* ==> nat -> nat -> nat *)

(** Each [->] in this expression is actually a _binary_ operator
    on types.  (This is the same as saying that Coq primitively
    supports only one-argument functions -- do you see why?)  This
    operator is _right-associative_, so the type of [plus] is really a
    shorthand for [nat -> (nat -> nat)] -- i.e., it can be read as
    saying that "[plus] is a one-argument function that takes a [nat]
    and returns a one-argument function that takes another [nat] and
    returns a [nat]."  In the examples above, we have always applied
    [plus] to both of its arguments at once, but if we like we can
    supply just the first.  This is called _partial application_. *)

Definition plus3 := plus 3.
Check plus3.

Example test_plus3 :    plus3 4 = 7.
Proof. reflexivity.  Qed.
Example test_plus3' :   doit3times plus3 0 = 9.
Proof. reflexivity.  Qed.
Example test_plus3'' :  doit3times (plus 3) 0 = 9.
Proof. reflexivity.  Qed.

(* ###################################################### *)
(** ** Digression: Currying *)

(** **** Exercise: 2 stars, advanced (currying) *)
(** In Coq, a function [f : A -> B -> C] really has the type [A
    -> (B -> C)].  That is, if you give [f] a value of type [A], it
    will give you function [f' : B -> C].  If you then give [f'] a
    value of type [B], it will return a value of type [C].  This
    allows for partial application, as in [plus3].  Processing a list
    of arguments with functions that return functions is called
    _currying_, in honor of the logician Haskell Curry.

    Conversely, we can reinterpret the type [A -> B -> C] as [(A *
    B) -> C].  This is called _uncurrying_.  With an uncurried binary
    function, both arguments must be given at once as a pair; there is
    no partial application. *)

(** We can define currying as follows: *)

Definition prod_curry {X Y Z : Type}
  (f : X * Y -> Z) (x : X) (y : Y) : Z := f (x, y).

(** As an exercise, define its inverse, [prod_uncurry].  Then prove
    the theorems below to show that the two are inverses. *)

Definition prod_uncurry {X Y Z : Type}
  (f : X -> Y -> Z) (p : X * Y) : Z := f (fst p) (snd p).

(** (Thought exercise: before running these commands, can you
    calculate the types of [prod_curry] and [prod_uncurry]?) *)

Check @prod_curry.
Check @prod_uncurry.

Theorem uncurry_curry : forall (X Y Z : Type) (f : X -> Y -> Z) x y,
  prod_curry (prod_uncurry f) x y = f x y.
Proof.
  reflexivity. Qed.

Theorem curry_uncurry : forall (X Y Z : Type)
                               (f : (X * Y) -> Z) (p : X * Y),
  prod_uncurry (prod_curry f) p = f p.
Proof.
  intros X Y Z f p. destruct p. reflexivity. Qed.
(** [] *)

(* ###################################################### *)
(** ** Filter *)

(** Here is a useful higher-order function, which takes a list
    of [X]s and a _predicate_ on [X] (a function from [X] to [bool])
    and "filters" the list, returning a new list containing just those
    elements for which the predicate returns [true]. *)

Fixpoint filter {X:Type} (test: X->bool) (l:list X)
                : (list X) :=
  match l with
  | []     => []
  | h :: t => if test h then h :: (filter test t)
                        else       filter test t
  end.

(** For example, if we apply [filter] to the predicate [evenb]
    and a list of numbers [l], it returns a list containing just the
    even members of [l]. *)

Example test_filter1: filter evenb [1;2;3;4] = [2;4].
Proof. reflexivity.  Qed.

(** *** *)
Definition length_is_1 {X : Type} (l : list X) : bool :=
  beq_nat (length l) 1.

Example test_filter2:
    filter length_is_1
           [ [1; 2]; [3]; [4]; [5;6;7]; []; [8] ]
  = [ [3]; [4]; [8] ].
Proof. reflexivity.  Qed.

(** *** *)

(** We can use [filter] to give a concise version of the
    [countoddmembers] function from the [Lists] chapter. *)

Definition countoddmembers' (l:list nat) : nat :=
  length (filter oddb l).

Example test_countoddmembers'1:   countoddmembers' [1;0;3;1;4;5] = 4.
Proof. reflexivity.  Qed.
Example test_countoddmembers'2:   countoddmembers' [0;2;4] = 0.
Proof. reflexivity.  Qed.
Example test_countoddmembers'3:   countoddmembers' nil = 0.
Proof. reflexivity.  Qed.

(* ###################################################### *)
(** ** Anonymous Functions *)

(** It is a little annoying to be forced to define the function
    [length_is_1] and give it a name just to be able to pass it as an
    argument to [filter], since we will probably never use it again.
    Moreover, this is not an isolated example.  When using
    higher-order functions, we often want to pass as arguments
    "one-off" functions that we will never use again; having to give
    each of these functions a name would be tedious.

    Fortunately, there is a better way. It is also possible to
    construct a function "on the fly" without declaring it at the top
    level or giving it a name; this is analogous to the notation we've
    been using for writing down constant lists, natural numbers, and
    so on. *)

Example test_anon_fun':
  doit3times (fun n => n * n) 2 = 256.
Proof. reflexivity.  Qed.

(** Here is the motivating example from before, rewritten to use
    an anonymous function. *)

Example test_filter2':
    filter (fun l => beq_nat (length l) 1)
           [ [1; 2]; [3]; [4]; [5;6;7]; []; [8] ]
  = [ [3]; [4]; [8] ].
Proof. reflexivity.  Qed.

(** **** Exercise: 2 stars (filter_even_gt7) *)

(** Use [filter] (instead of [Fixpoint]) to write a Coq function
    [filter_even_gt7] that takes a list of natural numbers as input
    and returns a list of just those that are even and greater than
    7. *)

Definition filter_even_gt7 (l : list nat) : list nat :=
  filter (fun n => andb (negb (ble_nat n 7)) (evenb n)) l.

Example test_filter_even_gt7_1 :
  filter_even_gt7 [1;2;6;9;10;3;12;8] = [10;12;8].
reflexivity. Qed.

Example test_filter_even_gt7_2 :
  filter_even_gt7 [5;2;6;19;129] = [].
reflexivity. Qed.
(** [] *)

(** **** Exercise: 3 stars (partition) *)
(** Use [filter] to write a Coq function [partition]:
  partition : forall X : Type,
              (X -> bool) -> list X -> list X * list X
   Given a set [X], a test function of type [X -> bool] and a [list
   X], [partition] should return a pair of lists.  The first member of
   the pair is the sublist of the original list containing the
   elements that satisfy the test, and the second is the sublist
   containing those that fail the test.  The order of elements in the
   two sublists should be the same as their order in the original
   list.
*)

Definition partition {X : Type} (test : X -> bool) (l : list X)
                     : list X * list X :=
  (filter test l, filter (fun n => negb (test n)) l).


Example test_partition1: partition oddb [1;2;3;4;5] = ([1;3;5], [2;4]).
  reflexivity. Qed.
Example test_partition2: partition (fun x => false) [5;9;0] = ([], [5;9;0]).
  reflexivity. Qed.
(** [] *)

(* ###################################################### *)
(** ** Map *)

(** Another handy higher-order function is called [map]. *)

Fixpoint map {X Y:Type} (f:X->Y) (l:list X)
             : (list Y) :=
  match l with
  | []     => []
  | h :: t => (f h) :: (map f t)
  end.

(** *** *)
(** It takes a function [f] and a list [ l = [n1, n2, n3, ...] ]
    and returns the list [ [f n1, f n2, f n3,...] ], where [f] has
    been applied to each element of [l] in turn.  For example: *)

Example test_map1: map (plus 3) [2;0;2] = [5;3;5].
Proof. reflexivity.  Qed.

(** The element types of the input and output lists need not be
    the same ([map] takes _two_ type arguments, [X] and [Y]).  This
    version of [map] can thus be applied to a list of numbers and a
    function from numbers to booleans to yield a list of booleans: *)

Example test_map2: map oddb [2;1;2;5] = [false;true;false;true].
Proof. reflexivity.  Qed.

(** It can even be applied to a list of numbers and
    a function from numbers to _lists_ of booleans to
    yield a list of lists of booleans: *)

Example test_map3:
    map (fun n => [evenb n;oddb n]) [2;1;2;5]
  = [[true;false];[false;true];[true;false];[false;true]].
Proof. reflexivity.  Qed.



(** ** Map for options *)
(** **** Exercise: 3 stars (map_rev) *)
(** Show that [map] and [rev] commute.  You may need to define an
    auxiliary lemma. *)

Theorem map_snoc : forall (X Y : Type)
  (f : X -> Y) (l : list X) (x : X),
  map f (snoc l x) = snoc (map f l) (f x).
Proof.
  intros X Y f l x. induction l as [|h l'].
  Case "l = []". simpl. reflexivity.
  Case "l=h::l'". simpl. rewrite IHl'. reflexivity.
Qed.

Theorem map_rev : forall (X Y : Type) (f : X -> Y) (l : list X),
  map f (rev l) = rev (map f l).
Proof.
  intros X Y f l. induction l as [|x l'].
  Case "l = []". simpl. reflexivity.
  Case "l=x::l'". simpl. rewrite map_snoc. rewrite IHl'. reflexivity.
Qed.
(** [] *)

(** **** Exercise: 2 stars (flat_map) *)
(** The function [map] maps a [list X] to a [list Y] using a function
    of type [X -> Y].  We can define a similar function, [flat_map],
    which maps a [list X] to a [list Y] using a function [f] of type
    [X -> list Y].  Your definition should work by 'flattening' the
    results of [f], like so:
        flat_map (fun n => [n;n+1;n+2]) [1;5;10]
      = [1; 2; 3; 5; 6; 7; 10; 11; 12].
*)

Fixpoint flat_map {X Y:Type} (f:X -> list Y) (l:list X)
                   : (list Y) :=
  match l with
  | []      => []
  | x :: ls => (f x) ++ (flat_map f ls)
  end.

Example test_flat_map1:
  flat_map (fun n => [n;n;n]) [1;5;4]
  = [1; 1; 1; 5; 5; 5; 4; 4; 4].
reflexivity. Qed.
(** [] *)

(** Lists are not the only inductive type that we can write a
    [map] function for.  Here is the definition of [map] for the
    [option] type: *)

Definition option_map {X Y : Type} (f : X -> Y) (xo : option X)
                      : option Y :=
  match xo with
    | None => None
    | Some x => Some (f x)
  end.

(** **** Exercise: 2 stars, optional (implicit_args) *)
(** The definitions and uses of [filter] and [map] use implicit
    arguments in many places.  Replace the curly braces around the
    implicit arguments with parentheses, and then fill in explicit
    type parameters where necessary and use Coq to check that you've
    done so correctly.  (This exercise is not to be turned in; it is
    probably easiest to do it on a _copy_ of this file that you can
    throw away afterwards.)  [] *)

(* ###################################################### *)
(** ** Fold *)

(** An even more powerful higher-order function is called
    [fold].  This function is the inspiration for the "[reduce]"
    operation that lies at the heart of Google's map/reduce
    distributed programming framework. *)

Fixpoint fold {X Y:Type} (f: X->Y->Y) (l:list X) (b:Y) : Y :=
  match l with
  | nil => b
  | h :: t => f h (fold f t b)
  end.

(** *** *)

(** Intuitively, the behavior of the [fold] operation is to
    insert a given binary operator [f] between every pair of elements
    in a given list.  For example, [ fold plus [1;2;3;4] ] intuitively
    means [1+2+3+4].  To make this precise, we also need a "starting
    element" that serves as the initial second input to [f].  So, for
    example,
   fold plus [1;2;3;4] 0
    yields
   1 + (2 + (3 + (4 + 0))).
    Here are some more examples:
*)

Check (fold andb).
(* ===> fold andb : list bool -> bool -> bool *)

Example fold_example1 : fold mult [1;2;3;4] 1 = 24.
Proof. reflexivity. Qed.

Example fold_example2 : fold andb [true;true;false;true] true = false.
Proof. reflexivity. Qed.

Example fold_example3 : fold app  [[1];[];[2;3];[4]] [] = [1;2;3;4].
Proof. reflexivity. Qed.


(** **** Exercise: 1 star, advanced (fold_types_different) *)
(** Observe that the type of [fold] is parameterized by _two_ type
    variables, [X] and [Y], and the parameter [f] is a binary operator
    that takes an [X] and a [Y] and returns a [Y].  Can you think of a
    situation where it would be useful for [X] and [Y] to be
    different?

    List flattening
 *)

(* ###################################################### *)
(** ** Functions For Constructing Functions *)

(** Most of the higher-order functions we have talked about so
    far take functions as _arguments_.  Now let's look at some
    examples involving _returning_ functions as the results of other
    functions.

    To begin, here is a function that takes a value [x] (drawn from
    some type [X]) and returns a function from [nat] to [X] that
    yields [x] whenever it is called, ignoring its [nat] argument. *)

Definition constfun {X: Type} (x: X) : nat->X :=
  fun (k:nat) => x.

Definition ftrue := constfun true.

Example constfun_example1 : ftrue 0 = true.
Proof. reflexivity. Qed.

Example constfun_example2 : (constfun 5) 99 = 5.
Proof. reflexivity. Qed.

(** *** *)
(** Similarly, but a bit more interestingly, here is a function
    that takes a function [f] from numbers to some type [X], a number
    [k], and a value [x], and constructs a function that behaves
    exactly like [f] except that, when called with the argument [k],
    it returns [x]. *)

Definition override {X: Type} (f: nat->X) (k:nat) (x:X) : nat->X:=
  fun (k':nat) => if beq_nat k k' then x else f k'.

(** For example, we can apply [override] twice to obtain a
    function from numbers to booleans that returns [false] on [1] and
    [3] and returns [true] on all other arguments. *)

Definition fmostlytrue := override (override ftrue 1 false) 3 false.

(** *** *)

Example override_example1 : fmostlytrue 0 = true.
Proof. reflexivity. Qed.

Example override_example2 : fmostlytrue 1 = false.
Proof. reflexivity. Qed.

Example override_example3 : fmostlytrue 2 = true.
Proof. reflexivity. Qed.

Example override_example4 : fmostlytrue 3 = false.
Proof. reflexivity. Qed.

(** *** *)

(** **** Exercise: 1 star (override_example) *)
(** Before starting to work on the following proof, make sure you
    understand exactly what the theorem is saying and can paraphrase
    it in your own words.  The proof itself is straightforward. *)

Theorem override_example : forall (b:bool),
  (override (constfun b) 3 true) 2 = b.
Proof.
  reflexivity.  Qed.
(** [] *)

(** We'll use function overriding heavily in parts of the rest of the
    course, and we will end up needing to know quite a bit about its
    properties.  To prove these properties, though, we need to know
    about a few more of Coq's tactics; developing these is the main
    topic of the next chapter.  For now, though, let's introduce just
    one very useful tactic that will also help us with proving
    properties of some of the other functions we have introduced in
    this chapter. *)

(* ###################################################### *)

(* ###################################################### *)
(** * The [unfold] Tactic *)

(** Sometimes, a proof will get stuck because Coq doesn't
    automatically expand a function call into its definition.  (This
    is a feature, not a bug: if Coq automatically expanded everything
    possible, our proof goals would quickly become enormous -- hard to
    read and slow for Coq to manipulate!) *)

Theorem unfold_example_bad : forall m n,
  3 + n = m ->
  plus3 n + 1 = m + 1.
Proof.
  intros m n H.
(* At this point, we'd like to do [rewrite -> H], since
     [plus3 n] is definitionally equal to [3 + n].  However,
     Coq doesn't automatically expand [plus3 n] to its
     definition. *)
  Abort.

(** The [unfold] tactic can be used to explicitly replace a
    defined name by the right-hand side of its definition.  *)

Theorem unfold_example : forall m n,
  3 + n = m ->
  plus3 n + 1 = m + 1.
Proof.
  intros m n H.
  unfold plus3.
  rewrite -> H.
  reflexivity.  Qed.

(** Now we can prove a first property of [override]: If we
    override a function at some argument [k] and then look up [k], we
    get back the overridden value. *)

Theorem override_eq : forall {X:Type} x k (f:nat->X),
  (override f k x) k = x.
Proof.
  intros X x k f.
  unfold override.
  rewrite <- beq_nat_refl.
  reflexivity.  Qed.

(** This proof was straightforward, but note that it requires
    [unfold] to expand the definition of [override]. *)

(** **** Exercise: 2 stars (override_neq) *)
Theorem override_neq : forall (X:Type) x1 x2 k1 k2 (f : nat->X),
  f k1 = x1 ->
  beq_nat k2 k1 = false ->
  (override f k2 x2) k1 = x1.
Proof.
  intros X x1 x2 k1 k2 f H H0.
  unfold override.
  rewrite H0.
  rewrite H.
  reflexivity.
Qed.
(** [] *)

(** As the inverse of [unfold], Coq also provides a tactic
    [fold], which can be used to "unexpand" a definition.  It is used
    much less often. *)

(* ##################################################### *)
(** * Additional Exercises *)

(** **** Exercise: 2 stars (fold_length) *)
(** Many common functions on lists can be implemented in terms of
   [fold].  For example, here is an alternative definition of [length]: *)

Definition fold_length {X : Type} (l : list X) : nat :=
  fold (fun _ n => S n) l 0.

Example test_fold_length1 : fold_length [4;7;0] = 3.
Proof. reflexivity. Qed.

(** Prove the correctness of [fold_length]. *)

Theorem fold_length_correct : forall X (l : list X),
  fold_length l = length l.
Proof.
  intros X l. induction l as [|x l'].
  Case "l = []". reflexivity.
  Case "l=x::l'".
    simpl.
    unfold fold_length.
    simpl.
    rewrite <- IHl'.
    reflexivity.
Qed.
(** [] *)

(** **** Exercise: 3 stars (fold_map) *)
(** We can also define [map] in terms of [fold].  Finish [fold_map]
    below. *)

Definition fold_map {X Y:Type} (f : X -> Y) (l : list X) : list Y :=
  fold (fun x ly => (f x) :: ly) l [].

(** Write down a theorem in Coq stating that [fold_map] is correct,
    and prove it. *)

Theorem fold_map_correct : forall X Y (f : X -> Y) (l : list X),
  map f l = fold_map f l.
Proof.
  intros X Y f l. induction l as [|x l'].
  Case "l = []". reflexivity.
  Case "l = x::l'".
    simpl.
    rewrite IHl'.
    unfold fold_map.
    simpl.
    reflexivity.
Qed.
(** [] *)

<<<<<<< HEAD
(* $Date: 2013-07-17 16:19:11 -0400 (Wed, 17 Jul 2013) $ *)
=======
(* $Date: 2013-09-26 14:40:26 -0400 (Thu, 26 Sep 2013) $ *)
>>>>>>> a053935b
<|MERGE_RESOLUTION|>--- conflicted
+++ resolved
@@ -284,13 +284,8 @@
     throughout our programs, we can tell Coq _always_ to infer the
     type argument(s) of a given function. The [Arguments] directive
     specifies the name of the function or constructor, and then lists
-<<<<<<< HEAD
-    its argument names, with curly brackets around any arguments to be
+    its argument names, with curly braces around any arguments to be
     treated as implicit.
-=======
-    its argument names, with curly braces around any arguments to be
-    treated as implicit. 
->>>>>>> a053935b
     *)
 
 Arguments nil {X}.
@@ -1172,8 +1167,4 @@
 Qed.
 (** [] *)
 
-<<<<<<< HEAD
-(* $Date: 2013-07-17 16:19:11 -0400 (Wed, 17 Jul 2013) $ *)
-=======
-(* $Date: 2013-09-26 14:40:26 -0400 (Thu, 26 Sep 2013) $ *)
->>>>>>> a053935b
+(* $Date: 2013-09-26 14:40:26 -0400 (Thu, 26 Sep 2013) $ *)