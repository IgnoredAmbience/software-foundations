--- conflicted
+++ resolved
@@ -1,21 +1,5 @@
 (** * Prop: Propositions and Evidence *)
 
-<<<<<<< HEAD
-Require Export MoreCoq.
-
-(** In previous chapters, we have seen many examples of factual
-    claims (_propositions_) and ways of presenting evidence of their
-    truth (_proofs_).  In particular, we have worked extensively with
-    _equality propositions_ of the form [e1 = e2], with
-    implications ([P -> Q]), and with quantified propositions
-    ([forall x, P]).
-
-    This chapter will take us on a first tour of the
-    propositional (logical) side of Coq.
-    In particular, we will expand our repertoire of primitive
-    propositions to include _user-defined_ propositions, not just
-    equality propositions (which are more-or-less "built in" to Coq).
-=======
 Require Export Logic.
 
 
@@ -28,11 +12,11 @@
     function to define the _proposition_ that some number [n] is
     even: *)
 
-Definition even (n:nat) : Prop := 
+Definition even (n:nat) : Prop :=
   evenb n = true.
 
 (** That is, we can define "[n] is even" to mean "the function [evenb]
-    returns [true] when applied to [n]."  
+    returns [true] when applied to [n]."
 
     Note that here we have given a name
     to a proposition using a [Definition], just as we have
@@ -63,7 +47,11 @@
 Theorem double_even : forall n,
   ev (double n).
 Proof.
-  (* FILL IN HERE *) Admitted.
+  intros.
+  induction n.
+  Case "n=0". simpl. apply ev_0.
+  Case "n=Sn". simpl. apply ev_SS. apply IHn.
+Qed.
 (** [] *)
 
 
@@ -78,7 +66,7 @@
 
     However, for many other properties of interest, the direct
     inductive definition is preferable, since writing a testing
-    function may be awkward or even impossible.  
+    function may be awkward or even impossible.
 
     One such property is [beautiful].  This is a perfectly sensible
     definition of a set of numbers, but we cannot translate its
@@ -106,16 +94,15 @@
   ev n -> even n.
 Proof.
   intros n E. induction E as [| n' E'].
-  Case "E = ev_0". 
+  Case "E = ev_0".
     unfold even. reflexivity.
-  Case "E = ev_SS n' E'".  
-    unfold even. apply IHE'.  
+  Case "E = ev_SS n' E'".
+    unfold even. apply IHE'.
 Qed.
 
 (** Could this proof also be carried out by induction on [n] instead
     of [E]?  If not, why not? *)
-
-(* FILL IN HERE *)
+(** Unable to prove the case (S n') by induction -- no rule for this case *)
 (** [] *)
 
 (** The induction principle for inductively defined propositions does
@@ -138,8 +125,7 @@
    Intuitively, we expect the proof to fail because not every
    number is even. However, what exactly causes the proof to fail?
 
-(* FILL IN HERE *)
->>>>>>> a053935b
+There's no rule of ev to match the case ev (S n), attempts to apply won't unify.
 *)
 (** [] *)
 
@@ -148,8 +134,11 @@
 
 Theorem ev_sum : forall n m,
    ev n -> ev m -> ev (n+m).
-Proof. 
-  (* FILL IN HERE *) Admitted.
+Proof.
+  intros n m E F. induction E.
+  Case "E = ev_0". simpl. apply F.
+  Case "E = ev_SS". simpl. apply ev_SS. apply IHE.
+Qed.
 (** [] *)
 
 
@@ -214,14 +203,10 @@
          ----------- (b_3)   ----------- (b_5)
          beautiful 3         beautiful 5
          ------------------------------- (b_sum)
-<<<<<<< HEAD
                    beautiful 8
-=======
-                   beautiful 8   
-*)
-(** *** *)
-(** 
->>>>>>> a053935b
+*)
+(** *** *)
+(**
     Of course, there are other ways of using these rules to argue that
     [8] is [beautiful], for instance:
          ----------- (b_5)   ----------- (b_3)
@@ -253,19 +238,12 @@
     [beautiful]" is a proposition.)  Such a family of propositions is
     often called a _property_ of numbers.  Each of the remaining lines
     embodies one of the rules for [beautiful] numbers.
-<<<<<<< HEAD
-
+*)
+(** *** *)
+(**
     The rules introduced this way have the same status as proven
     theorems; that is, they are true axiomatically.
     So we can use Coq's [apply] tactic with the rule names to prove
-=======
-*)
-(** *** *)
-(** 
-    The rules introduced this way have the same status as proven 
-    theorems; that is, they are true axiomatically. 
-    So we can use Coq's [apply] tactic with the rule names to prove 
->>>>>>> a053935b
     that particular numbers are [beautiful].  *)
 
 Theorem three_is_beautiful: beautiful 3.
@@ -297,10 +275,6 @@
   apply eight_is_beautiful.
   apply B.
 Qed.
-<<<<<<< HEAD
-
-=======
->>>>>>> a053935b
 
 (** **** Exercise: 2 stars (b_times2) *)
 Theorem b_times2: forall n, beautiful n -> beautiful (2*n).
@@ -340,10 +314,7 @@
         evidence that [n1] is beautiful and [E2] is evidence that [n2]
         is beautiful). *)
 
-<<<<<<< HEAD
-=======
-(** *** *)    
->>>>>>> a053935b
+(** *** *)
 (** This permits us to _analyze_ any hypothesis of the form [beautiful
     n] to see how it was constructed, using the tactics we already
     know.  In particular, we can use the [induction] tactic that we
@@ -477,144 +448,6 @@
 (** [] *)
 
 
-<<<<<<< HEAD
-(* ####################################################### *)
-(** ** From Boolean Functions to Propositions *)
-
-(** In chapter [Basics] we defined a _function_ [evenb] that tests a
-    number for evenness, yielding [true] if so.  We can use this
-    function to define the _proposition_ that some number [n] is
-    even: *)
-
-Definition even (n:nat) : Prop :=
-  evenb n = true.
-
-(** That is, we can define "[n] is even" to mean "the function [evenb]
-    returns [true] when applied to [n]."
-
-    Note that here we have given a name
-    to a proposition using a [Definition], just as we have
-    given names to expressions of other sorts. This isn't a fundamentally
-    new kind of proposition;  it is still just an equality. *)
-
-(** Another alternative is to define the concept of evenness
-    directly.  Instead of going via the [evenb] function ("a number is
-    even if a certain computation yields [true]"), we can say what the
-    concept of evenness means by giving two different ways of
-    presenting _evidence_ that a number is even. *)
-
-Inductive ev : nat -> Prop :=
-  | ev_0 : ev O
-  | ev_SS : forall n:nat, ev n -> ev (S (S n)).
-
-(** This definition says that there are two ways to give
-    evidence that a number [m] is even.  First, [0] is even, and
-    [ev_0] is evidence for this.  Second, if [m = S (S n)] for some
-    [n] and we can give evidence [e] that [n] is even, then [m] is
-    also even, and [ev_SS n e] is the evidence. *)
-
-
-(** **** Exercise: 1 star (double_even) *)
-
-Theorem double_even : forall n,
-  ev (double n).
-Proof.
-  intros.
-  induction n.
-  Case "n=0". simpl. apply ev_0.
-  Case "n=Sn". simpl. apply ev_SS. apply IHn.
-Qed.
-(** [] *)
-
-
-(** *** Discussion: Computational vs. Inductive Definitions *)
-
-(** We have seen that the proposition "[n] is even" can be
-    phrased in two different ways -- indirectly, via a boolean testing
-    function [evenb], or directly, by inductively describing what
-    constitutes evidence for evenness.  These two ways of defining
-    evenness are about equally easy to state and work with.  Which we
-    choose is basically a question of taste.
-
-    However, for many other properties of interest, the direct
-    inductive definition is preferable, since writing a testing
-    function may be awkward or even impossible.
-
-    One such property is [beautiful].  This is a perfectly sensible
-    definition of a set of numbers, but we cannot translate its
-    definition directly into a Coq Fixpoint (or into a recursive
-    function in any other common programming language).  We might be
-    able to find a clever way of testing this property using a
-    [Fixpoint] (indeed, it is not too hard to find one in this case),
-    but in general this could require arbitrarily deep thinking.  In
-    fact, if the property we are interested in is uncomputable, then
-    we cannot define it as a [Fixpoint] no matter how hard we try,
-    because Coq requires that all [Fixpoint]s correspond to
-    terminating computations.
-
-    On the other hand, writing an inductive definition of what it
-    means to give evidence for the property [beautiful] is
-    straightforward. *)
-
-
-
-
-(** **** Exercise: 1 star (ev__even) *)
-(** Here is a proof that the inductive definition of evenness implies
-    the computational one. *)
-
-Theorem ev__even : forall n,
-  ev n -> even n.
-Proof.
-  intros n E. induction E as [| n' E'].
-  Case "E = ev_0".
-    unfold even. reflexivity.
-  Case "E = ev_SS n' E'".
-    unfold even. apply IHE'.
-Qed.
-
-(** Could this proof also be carried out by induction on [n] instead
-    of [E]?  If not, why not? *)
-(** Unable to prove the case (S n') by induction -- no rule for this case *)
-(** [] *)
-
-(** The induction principle for inductively defined propositions does
-    not follow quite the same form as that of inductively defined
-    sets.  For now, you can take the intuitive view that induction on
-    evidence [ev n] is similar to induction on [n], but restricts our
-    attention to only those numbers for which evidence [ev n] could be
-    generated.  We'll look at the induction principle of [ev] in more
-    depth below, to explain what's really going on. *)
-
-(** **** Exercise: 1 star (l_fails) *)
-(** The following proof attempt will not succeed.
-     Theorem l : forall n,
-       ev n.
-     Proof.
-       intros n. induction n.
-         Case "O". simpl. apply ev_0.
-         Case "S".
-           ...
-   Intuitively, we expect the proof to fail because not every
-   number is even. However, what exactly causes the proof to fail?
-
-There's no rule of ev to match the case ev (S n), attempts to apply won't unify.
-*)
-(** [] *)
-
-(** **** Exercise: 2 stars (ev_sum) *)
-(** Here's another exercise requiring induction. *)
-
-Theorem ev_sum : forall n m,
-   ev n -> ev m -> ev (n+m).
-Proof.
-  intros n m E F. induction E.
-  Case "E = ev_0". simpl. apply F.
-  Case "E = ev_SS". simpl. apply ev_SS. apply IHE.
-Qed.
-(** [] *)
-=======
->>>>>>> a053935b
 
 
 (* ####################################################### *)
@@ -731,6 +564,10 @@
   rewrite <- double_plus. apply double_even.
 Qed.
 (** [] *)
+
+
+
+
 
 (* ####################################################### *)
 (** * Additional Exercises *)
@@ -940,9 +777,6 @@
 (** [] *)
 
 
-<<<<<<< HEAD
-(* $Date: 2013-07-01 18:48:47 -0400 (Mon, 01 Jul 2013) $ *)
-=======
 
 (* ####################################################### *)
 (** * Relations *)
@@ -1351,4 +1185,3 @@
 
 (* $Date: 2014-06-05 07:22:21 -0400 (Thu, 05 Jun 2014) $ *)
 
->>>>>>> a053935b
