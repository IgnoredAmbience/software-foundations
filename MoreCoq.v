(** * MoreCoq: More About Coq *)

Require Export Poly.

(** This chapter introduces several more Coq tactics that,
    together, allow us to prove many more theorems about the
    functional programs we are writing. *)

(* ###################################################### *)
(** * The [apply] Tactic *)

(** We often encounter situations where the goal to be proved is
    exactly the same as some hypothesis in the context or some
    previously proved lemma. *)

Theorem silly1 : forall (n m o p : nat),
     n = m  ->
     [n;o] = [n;p] ->
     [n;o] = [m;p].
Proof.
  intros n m o p eq1 eq2.
  rewrite <- eq1.
  (* At this point, we could finish with
     "[rewrite -> eq2. reflexivity.]" as we have
     done several times above. But we can achieve the
     same effect in a single step by using the
     [apply] tactic instead: *)
  apply eq2.  Qed.

(** The [apply] tactic also works with _conditional_ hypotheses
    and lemmas: if the statement being applied is an implication, then
    the premises of this implication will be added to the list of
    subgoals needing to be proved. *)

Theorem silly2 : forall (n m o p : nat),
     n = m  ->
     (forall (q r : nat), q = r -> [q;o] = [r;p]) ->
     [n;o] = [m;p].
Proof.
  intros n m o p eq1 eq2.
  apply eq2. apply eq1.  Qed.

(** You may find it instructive to experiment with this proof
    and see if there is a way to complete it using just [rewrite]
    instead of [apply]. *)

(** Typically, when we use [apply H], the statement [H] will
    begin with a [forall] binding some _universal variables_.  When
    Coq matches the current goal against the conclusion of [H], it
    will try to find appropriate values for these variables.  For
    example, when we do [apply eq2] in the following proof, the
    universal variable [q] in [eq2] gets instantiated with [n] and [r]
    gets instantiated with [m]. *)

Theorem silly2a : forall (n m : nat),
     (n,n) = (m,m)  ->
     (forall (q r : nat), (q,q) = (r,r) -> [q] = [r]) ->
     [n] = [m].
Proof.
  intros n m eq1 eq2.
  apply eq2. apply eq1.  Qed.

(** **** Exercise: 2 stars, optional (silly_ex) *)
(** Complete the following proof without using [simpl]. *)

Theorem silly_ex :
     (forall n, evenb n = true -> oddb (S n) = true) ->
     evenb 3 = true ->
     oddb 4 = true.
Proof.
  intros H H0.
  apply H. apply H0. Qed.
(** [] *)

(** To use the [apply] tactic, the (conclusion of the) fact
    being applied must match the goal _exactly_ -- for example, [apply]
    will not work if the left and right sides of the equality are
    swapped. *)

Theorem silly3_firsttry : forall (n : nat),
     true = beq_nat n 5  ->
     beq_nat (S (S n)) 7 = true.
Proof.
  intros n H.
  simpl.
  (* Here we cannot use [apply] directly *)
Abort.

(** In this case we can use the [symmetry] tactic, which switches the
    left and right sides of an equality in the goal. *)

Theorem silly3 : forall (n : nat),
     true = beq_nat n 5  ->
     beq_nat (S (S n)) 7 = true.
Proof.
  intros n H.
  symmetry.
<<<<<<< HEAD
  simpl. (* Actually, this [simpl] is unnecessary, since
            [apply] will do a [simpl] step first. *)
  apply H.  Qed.
=======
  simpl. (* Actually, this [simpl] is unnecessary, since 
            [apply] will perform simplification first. *)
  apply H.  Qed.         
>>>>>>> a053935b

(** **** Exercise: 3 stars (apply_exercise1) *)
(** Hint: you can use [apply] with previously defined lemmas, not
    just hypotheses in the context.  Remember that [SearchAbout] is
    your friend. *)

Theorem rev_exercise1 : forall (l l' : list nat),
     l = rev l' ->
     l' = rev l.
Proof.
  symmetry.
  rewrite H.
  apply rev_involutive.
Qed.

(** **** Exercise: 1 star, optional (apply_rewrite) *)
(** Briefly explain the difference between the tactics [apply] and
    [rewrite].  Are there situations where both can usefully be
    applied?

    Apply attempts to bind premises of any implications in the term, before adding them to the proof obligation. Apply must match goal terms exactly.

    Rewrite replaces instances of a term in the goal with the equal portion.
*)
(** [] *)


(* ###################################################### *)
(** * The [apply ... with ...] Tactic *)

(** The following silly example uses two rewrites in a row to
    get from [[a,b]] to [[e,f]]. *)

Example trans_eq_example : forall (a b c d e f : nat),
     [a;b] = [c;d] ->
     [c;d] = [e;f] ->
     [a;b] = [e;f].
Proof.
  intros a b c d e f eq1 eq2.
  rewrite -> eq1. rewrite -> eq2. reflexivity.  Qed.

(** Since this is a common pattern, we might
    abstract it out as a lemma recording once and for all
    the fact that equality is transitive. *)

Theorem trans_eq : forall (X:Type) (n m o : X),
  n = m -> m = o -> n = o.
Proof.
  intros X n m o eq1 eq2. rewrite -> eq1. rewrite -> eq2.
  reflexivity.  Qed.

(** Now, we should be able to use [trans_eq] to
    prove the above example.  However, to do this we need
    a slight refinement of the [apply] tactic. *)

Example trans_eq_example' : forall (a b c d e f : nat),
     [a;b] = [c;d] ->
     [c;d] = [e;f] ->
     [a;b] = [e;f].
Proof.
  intros a b c d e f eq1 eq2.
  (* If we simply tell Coq [apply trans_eq] at this point,
     it can tell (by matching the goal against the
     conclusion of the lemma) that it should instantiate [X]
     with [[nat]], [n] with [[a,b]], and [o] with [[e,f]].
     However, the matching process doesn't determine an
     instantiation for [m]: we have to supply one explicitly
     by adding [with (m:=[c,d])] to the invocation of
     [apply]. *)
  apply trans_eq with (m:=[c;d]). apply eq1. apply eq2.   Qed.

(**  Actually, we usually don't have to include the name [m]
    in the [with] clause; Coq is often smart enough to
    figure out which instantiation we're giving. We could
    instead write: [apply trans_eq with [c,d]]. *)

(** **** Exercise: 3 stars, optional (apply_with_exercise) *)
Example trans_eq_exercise : forall (n m o p : nat),
     m = (minustwo o) ->
     (n + p) = m ->
     (n + p) = (minustwo o).
Proof.
  intros n m o p H H0.
  apply trans_eq with m. apply H0. apply H.
Qed.
(** [] *)


(* ###################################################### *)
(** * The [inversion] tactic *)

(** Recall the definition of natural numbers:
     Inductive nat : Type :=
       | O : nat
       | S : nat -> nat.
    It is clear from this definition that every number has one of two
    forms: either it is the constructor [O] or it is built by applying
    the constructor [S] to another number.  But there is more here than
    meets the eye: implicit in the definition (and in our informal
    understanding of how datatype declarations work in other
    programming languages) are two other facts:

    - The constructor [S] is _injective_.  That is, the only way we can
      have [S n = S m] is if [n = m].

    - The constructors [O] and [S] are _disjoint_.  That is, [O] is not
      equal to [S n] for any [n]. *)

(** Similar principles apply to all inductively defined types: all
    constructors are injective, and the values built from distinct
    constructors are never equal.  For lists, the [cons] constructor is
    injective and [nil] is different from every non-empty list.  For
    booleans, [true] and [false] are unequal.  (Since neither [true]
    nor [false] take any arguments, their injectivity is not an issue.) *)

(** Coq provides a tactic called [inversion] that allows us to exploit
    these principles in proofs.

    The [inversion] tactic is used like this.  Suppose [H] is a
    hypothesis in the context (or a previously proven lemma) of the
    form
      c a1 a2 ... an = d b1 b2 ... bm
    for some constructors [c] and [d] and arguments [a1 ... an] and
    [b1 ... bm].  Then [inversion H] instructs Coq to "invert" this
    equality to extract the information it contains about these terms:

    - If [c] and [d] are the same constructor, then we know, by the
      injectivity of this constructor, that [a1 = b1], [a2 = b2],
      etc.; [inversion H] adds these facts to the context, and tries
      to use them to rewrite the goal.

    - If [c] and [d] are different constructors, then the hypothesis
      [H] is contradictory.  That is, a false assumption has crept
      into the context, and this means that any goal whatsoever is
      provable!  In this case, [inversion H] marks the current goal as
      completed and pops it off the goal stack. *)

(** The [inversion] tactic is probably easier to understand by
    seeing it in action than from general descriptions like the above.
    Below you will find example theorems that demonstrate the use of
    [inversion] and exercises to test your understanding. *)

Theorem eq_add_S : forall (n m : nat),
     S n = S m ->
     n = m.
Proof.
  intros n m eq. inversion eq. reflexivity.  Qed.

Theorem silly4 : forall (n m : nat),
     [n] = [m] ->
     n = m.
Proof.
  intros n o eq. inversion eq. reflexivity.  Qed.

(** As a convenience, the [inversion] tactic can also
    destruct equalities between complex values, binding
    multiple variables as it goes. *)

Theorem silly5 : forall (n m o : nat),
     [n;m] = [o;o] ->
     [n] = [m].
Proof.
  intros n m o eq. inversion eq. reflexivity. Qed.

(** **** Exercise: 1 star (sillyex1) *)
Example sillyex1 : forall (X : Type) (x y z : X) (l j : list X),
     x :: y :: l = z :: j ->
     y :: l = x :: j ->
     x = y.
Proof.
  intros X x y z l j H H0.
  inversion H0. reflexivity.  Qed.
(** [] *)

Theorem silly6 : forall (n : nat),
     S n = O ->
     2 + 2 = 5.
Proof.
  intros n contra. inversion contra. Qed.

Theorem silly7 : forall (n m : nat),
     false = true ->
     [n] = [m].
Proof.
  intros n m contra. inversion contra.  Qed.

(** **** Exercise: 1 star (sillyex2) *)
Example sillyex2 : forall (X : Type) (x y z : X) (l j : list X),
     x :: y :: l = [] ->
     y :: l = z :: j ->
     x = z.
Proof.
  intros X x y z l j contra H0.
  inversion contra. Qed.
(** [] *)

(** While the injectivity of constructors allows us to reason
    [forall (n m : nat), S n = S m -> n = m], the reverse direction of
    the implication is an instance of a more general fact about
    constructors and functions, which we will often find useful: *)

Theorem f_equal : forall (A B : Type) (f: A -> B) (x y: A),
    x = y -> f x = f y.
Proof. intros A B f x y eq. rewrite eq.  reflexivity.  Qed.


<<<<<<< HEAD
Theorem length_snoc' : forall (X : Type) (v : X)
                              (l : list X) (n : nat),
     length l = n ->
     length (snoc l v) = S n.
Proof.
  intros X v l. induction l as [| v' l'].
  Case "l = []". intros n eq. rewrite <- eq. reflexivity.
  Case "l = v' :: l'". intros n eq. simpl. destruct n as [| n'].
    SCase "n = 0". inversion eq.
    SCase "n = S n'".
      apply f_equal. apply IHl'. inversion eq. reflexivity. Qed.
=======
>>>>>>> a053935b


(** **** Exercise: 2 stars, optional (practice) *)
(** A couple more nontrivial but not-too-complicated proofs to work
<<<<<<< HEAD
    together in class, or for you to work as exercises.  They may
    involve applying lemmas from earlier lectures or homeworks. *)

=======
    together in class, or for you to work as exercises. *)
 
>>>>>>> a053935b

Theorem beq_nat_0_l : forall n,
   beq_nat 0 n = true -> n = 0.
Proof.
  intros n H. destruct n as [|n'].
  Case "n = 0". reflexivity.
  Case "n = S n'". inversion H.
Qed.

Theorem beq_nat_0_r : forall n,
   beq_nat n 0 = true -> n = 0.
Proof.
  intros n H. destruct n as [|n'].
  Case "n = 0". reflexivity.
  Case "n = S n'". inversion H.
Qed.
(** [] *)


(* ###################################################### *)
(** * Using Tactics on Hypotheses *)

(** By default, most tactics work on the goal formula and leave
    the context unchanged.  However, most tactics also have a variant
    that performs a similar operation on a statement in the context.

    For example, the tactic [simpl in H] performs simplification in
    the hypothesis named [H] in the context. *)

Theorem S_inj : forall (n m : nat) (b : bool),
     beq_nat (S n) (S m) = b  ->
     beq_nat n m = b.
Proof.
  intros n m b H. simpl in H. apply H.  Qed.

(** Similarly, the tactic [apply L in H] matches some
    conditional statement [L] (of the form [L1 -> L2], say) against a
    hypothesis [H] in the context.  However, unlike ordinary
    [apply] (which rewrites a goal matching [L2] into a subgoal [L1]),
    [apply L in H] matches [H] against [L1] and, if successful,
    replaces it with [L2].

    In other words, [apply L in H] gives us a form of "forward
    reasoning" -- from [L1 -> L2] and a hypothesis matching [L1], it
    gives us a hypothesis matching [L2].  By contrast, [apply L] is
    "backward reasoning" -- it says that if we know [L1->L2] and we
    are trying to prove [L2], it suffices to prove [L1].

    Here is a variant of a proof from above, using forward reasoning
    throughout instead of backward reasoning. *)

Theorem silly3' : forall (n : nat),
  (beq_nat n 5 = true -> beq_nat (S (S n)) 7 = true) ->
     true = beq_nat n 5  ->
     true = beq_nat (S (S n)) 7.
Proof.
  intros n eq H.
  symmetry in H. apply eq in H. symmetry in H.
  apply H.  Qed.

(** Forward reasoning starts from what is _given_ (premises,
    previously proven theorems) and iteratively draws conclusions from
    them until the goal is reached.  Backward reasoning starts from
    the _goal_, and iteratively reasons about what would imply the
    goal, until premises or previously proven theorems are reached.
    If you've seen informal proofs before (for example, in a math or
    computer science class), they probably used forward reasoning.  In
    general, Coq tends to favor backward reasoning, but in some
    situations the forward style can be easier to use or to think
    about.  *)

(** **** Exercise: 3 stars (plus_n_n_injective) *)
(** Practice using "in" variants in this exercise. *)

Theorem plus_n_n_injective : forall n m,
     n + n = m + m ->
     n = m.
Proof.
  intros n. induction n as [| n'].
    (* Hint: use the plus_n_Sm lemma *)
  Case "n = 0". intros m H. simpl in H. destruct m as [|m'].
    SCase "m = 0". reflexivity.
    SCase "m = S m'". inversion H.
  Case "n = S n'".
  intros m H. destruct m as [|m'].
    SCase "m = 0". inversion H.
    SCase "m = S m'". inversion H. rewrite <- plus_n_Sm in H1.
    rewrite <- plus_n_Sm in H1. inversion H1.
    apply IHn' in H2. inversion H2. reflexivity.
Qed.  (* Probably not the quickest way... *)
(** [] *)

(* ###################################################### *)
(** * Varying the Induction Hypothesis *)

(** Sometimes it is important to control the exact form of the
    induction hypothesis when carrying out inductive proofs in Coq.
    In particular, we need to be careful about which of the
    assumptions we move (using [intros]) from the goal to the context
    before invoking the [induction] tactic.  For example, suppose
    we want to show that the [double] function is injective -- i.e.,
    that it always maps different arguments to different results:
    Theorem double_injective: forall n m, double n = double m -> n = m.
    The way we _start_ this proof is a little bit delicate: if we
    begin it with
      intros n. induction n.
]]
    all is well.  But if we begin it with
      intros n m. induction n.
    we get stuck in the middle of the inductive case... *)

Theorem double_injective_FAILED : forall n m,
     double n = double m ->
     n = m.
Proof.
  intros n m. induction n as [| n'].
  Case "n = O". simpl. intros eq. destruct m as [| m'].
    SCase "m = O". reflexivity.
    SCase "m = S m'". inversion eq.
  Case "n = S n'". intros eq. destruct m as [| m'].
    SCase "m = O". inversion eq.
    SCase "m = S m'".  apply f_equal.
      (* Here we are stuck.  The induction hypothesis, [IHn'], does
         not give us [n' = m'] -- there is an extra [S] in the
         way -- so the goal is not provable. *)
      Abort.

(** What went wrong? *)

(** The problem is that, at the point we invoke the induction
    hypothesis, we have already introduced [m] into the context --
    intuitively, we have told Coq, "Let's consider some particular
    [n] and [m]..." and we now have to prove that, if [double n =
    double m] for _this particular_ [n] and [m], then [n = m].

    The next tactic, [induction n] says to Coq: We are going to show
    the goal by induction on [n].  That is, we are going to prove that
    the proposition

      - [P n]  =  "if [double n = double m], then [n = m]"

    holds for all [n] by showing

      - [P O]

         (i.e., "if [double O = double m] then [O = m]")

      - [P n -> P (S n)]

        (i.e., "if [double n = double m] then [n = m]" implies "if
        [double (S n) = double m] then [S n = m]").

    If we look closely at the second statement, it is saying something
    rather strange: it says that, for a _particular_ [m], if we know

      - "if [double n = double m] then [n = m]"

    then we can prove

       - "if [double (S n) = double m] then [S n = m]".

    To see why this is strange, let's think of a particular [m] --
    say, [5].  The statement is then saying that, if we know

      - [Q] = "if [double n = 10] then [n = 5]"

    then we can prove

      - [R] = "if [double (S n) = 10] then [S n = 5]".

    But knowing [Q] doesn't give us any help with proving [R]!  (If we
    tried to prove [R] from [Q], we would say something like "Suppose
    [double (S n) = 10]..." but then we'd be stuck: knowing that
    [double (S n)] is [10] tells us nothing about whether [double n]
    is [10], so [Q] is useless at this point.) *)

(** To summarize: Trying to carry out this proof by induction on [n]
    when [m] is already in the context doesn't work because we are
    trying to prove a relation involving _every_ [n] but just a
    _single_ [m]. *)

(** The good proof of [double_injective] leaves [m] in the goal
    statement at the point where the [induction] tactic is invoked on
    [n]: *)

Theorem double_injective : forall n m,
     double n = double m ->
     n = m.
Proof.
  intros n. induction n as [| n'].
  Case "n = O". simpl. intros m eq. destruct m as [| m'].
    SCase "m = O". reflexivity.
    SCase "m = S m'". inversion eq.
  Case "n = S n'".
    (* Notice that both the goal and the induction
       hypothesis have changed: the goal asks us to prove
       something more general (i.e., to prove the
       statement for _every_ [m]), but the IH is
       correspondingly more flexible, allowing us to
       choose any [m] we like when we apply the IH.  *)
    intros m eq.
    (* Now we choose a particular [m] and introduce the
       assumption that [double n = double m].  Since we
       are doing a case analysis on [n], we need a case
       analysis on [m] to keep the two "in sync." *)
    destruct m as [| m'].
    SCase "m = O".
      (* The 0 case is trivial *)
      inversion eq.
    SCase "m = S m'".
      apply f_equal.
      (* At this point, since we are in the second
         branch of the [destruct m], the [m'] mentioned
         in the context at this point is actually the
         predecessor of the one we started out talking
         about.  Since we are also in the [S] branch of
         the induction, this is perfect: if we
         instantiate the generic [m] in the IH with the
         [m'] that we are talking about right now (this
         instantiation is performed automatically by
         [apply]), then [IHn'] gives us exactly what we
         need to finish the proof. *)
      apply IHn'. inversion eq. reflexivity. Qed.

(** What this teaches us is that we need to be careful about using
    induction to try to prove something too specific: If we're proving
    a property of [n] and [m] by induction on [n], we may need to
    leave [m] generic. *)

(** The proof of this theorem (left as an exercise) has to be treated similarly: *)

(** **** Exercise: 2 stars (beq_nat_true) *)
Theorem beq_nat_true : forall n m,
    beq_nat n m = true -> n = m.
Proof.
  induction n as [|n'].
  Case "n = 0". destruct m as [|m'].
    SCase "m = 0". reflexivity.
    SCase "m = S m'". simpl. intros contra. inversion contra.
  Case "n = S n'". destruct m as [|m'].
    SCase "m = 0". simpl. intros contra. inversion contra.
    SCase "m = S m'". simpl. intros H. apply f_equal. apply IHn'. apply H.
Qed.
(** [] *)

(** **** Exercise: 2 stars, advanced (beq_nat_true_informal) *)
(** Give a careful informal proof of [beq_nat_true], being as explicit
    as possible about quantifiers. *)

(*

We wish to show (beq_nat n m = true -> n = m).
Proof by induction on n:
Case n = 0:
  beq_nat 0 m = true -> 0 = m
  Injectivity and def. beq_nat means n = m.

*)
(** [] *)


(** The strategy of doing fewer [intros] before an [induction] doesn't
    always work directly; sometimes a little _rearrangement_ of
    quantified variables is needed.  Suppose, for example, that we
    wanted to prove [double_injective] by induction on [m] instead of
    [n]. *)

Theorem double_injective_take2_FAILED : forall n m,
     double n = double m ->
     n = m.
Proof.
  intros n m. induction m as [| m'].
  Case "m = O". simpl. intros eq. destruct n as [| n'].
    SCase "n = O". reflexivity.
    SCase "n = S n'". inversion eq.
  Case "m = S m'". intros eq. destruct n as [| n'].
    SCase "n = O". inversion eq.
    SCase "n = S n'".  apply f_equal.
        (* Stuck again here, just like before. *)
Abort.

(** The problem is that, to do induction on [m], we must first
    introduce [n].  (If we simply say [induction m] without
    introducing anything first, Coq will automatically introduce
    [n] for us!)   *)

(** What can we do about this?  One possibility is to rewrite the
    statement of the lemma so that [m] is quantified before [n].  This
    will work, but it's not nice: We don't want to have to mangle the
    statements of lemmas to fit the needs of a particular strategy for
    proving them -- we want to state them in the most clear and
    natural way. *)

(**  What we can do instead is to first introduce all the
    quantified variables and then _re-generalize_ one or more of
    them, taking them out of the context and putting them back at
    the beginning of the goal.  The [generalize dependent] tactic
    does this. *)

Theorem double_injective_take2 : forall n m,
     double n = double m ->
     n = m.
Proof.
  intros n m.
  (* [n] and [m] are both in the context *)
  generalize dependent n.
  (* Now [n] is back in the goal and we can do induction on
     [m] and get a sufficiently general IH. *)
  induction m as [| m'].
  Case "m = O". simpl. intros n eq. destruct n as [| n'].
    SCase "n = O". reflexivity.
    SCase "n = S n'". inversion eq.
  Case "m = S m'". intros n eq. destruct n as [| n'].
    SCase "n = O". inversion eq.
    SCase "n = S n'". apply f_equal.
      apply IHm'. inversion eq. reflexivity. Qed.

(** Let's look at an informal proof of this theorem.  Note that
    the proposition we prove by induction leaves [n] quantified,
    corresponding to the use of generalize dependent in our formal
    proof.

_Theorem_: For any nats [n] and [m], if [double n = double m], then
  [n = m].

_Proof_: Let [m] be a [nat]. We prove by induction on [m] that, for
  any [n], if [double n = double m] then [n = m].

  - First, suppose [m = 0], and suppose [n] is a number such
    that [double n = double m].  We must show that [n = 0].

    Since [m = 0], by the definition of [double] we have [double n =
    0].  There are two cases to consider for [n].  If [n = 0] we are
    done, since this is what we wanted to show.  Otherwise, if [n = S
    n'] for some [n'], we derive a contradiction: by the definition of
    [double] we would have [double n = S (S (double n'))], but this
    contradicts the assumption that [double n = 0].

  - Otherwise, suppose [m = S m'] and that [n] is again a number such
    that [double n = double m].  We must show that [n = S m'], with
    the induction hypothesis that for every number [s], if [double s =
    double m'] then [s = m'].

    By the fact that [m = S m'] and the definition of [double], we
    have [double n = S (S (double m'))].  There are two cases to
    consider for [n].

    If [n = 0], then by definition [double n = 0], a contradiction.
    Thus, we may assume that [n = S n'] for some [n'], and again by
    the definition of [double] we have [S (S (double n')) = S (S
    (double m'))], which implies by inversion that [double n' = double
    m'].

    Instantiating the induction hypothesis with [n'] thus allows us to
    conclude that [n' = m'], and it follows immediately that [S n' = S
    m'].  Since [S n' = n] and [S m' = m], this is just what we wanted
    to show. [] *)



(** Here's another illustration of [inversion] and using an
    appropriately general induction hypothesis.  This is a slightly
    roundabout way of stating a fact that we have already proved
    above.  The extra equalities force us to do a little more
    equational reasoning and exercise some of the tactics we've seen
    recently. *)

Theorem length_snoc' : forall (X : Type) (v : X)
                              (l : list X) (n : nat),
     length l = n ->
     length (snoc l v) = S n. 
Proof.
  intros X v l. induction l as [| v' l'].

  Case "l = []". 
    intros n eq. rewrite <- eq. reflexivity.

  Case "l = v' :: l'". 
    intros n eq. simpl. destruct n as [| n'].
    SCase "n = 0". inversion eq.
    SCase "n = S n'".
      apply f_equal. apply IHl'. inversion eq. reflexivity. Qed.

(** It might be tempting to start proving the above theorem
    by introducing [n] and [eq] at the outset.  However, this leads
    to an induction hypothesis that is not strong enough.  Compare
    the above to the following (aborted) attempt: *)

Theorem length_snoc_bad : forall (X : Type) (v : X)
                              (l : list X) (n : nat),
     length l = n ->
     length (snoc l v) = S n. 
Proof.
  intros X v l n eq. induction l as [| v' l'].

  Case "l = []". 
    rewrite <- eq. reflexivity.

  Case "l = v' :: l'". 
    simpl. destruct n as [| n'].
    SCase "n = 0". inversion eq.
    SCase "n = S n'".
      apply f_equal. Abort. (* apply IHl'. *) (* The IH doesn't apply! *)


(** As in the double examples, the problem is that by
    introducing [n] before doing induction on [l], the induction
    hypothesis is specialized to one particular natural number, namely
    [n].  In the induction case, however, we need to be able to use
    the induction hypothesis on some other natural number [n'].
    Retaining the more general form of the induction hypothesis thus
    gives us more flexibility.

    In general, a good rule of thumb is to make the induction hypothesis
    as general as possible. *)

(** **** Exercise: 3 stars (gen_dep_practice) *)

(** Prove this by induction on [l]. *)

Theorem index_after_last: forall (n : nat) (X : Type) (l : list X),
     length l = n ->
     index n l = None.
Proof.
  intros n X l H.
  generalize dependent n.
  induction l as [|x l'].
  Case "l = []". simpl. reflexivity.
  Case "l = x::l'".
    intros n H.
    simpl in H.
    rewrite <- H.
    simpl.
    apply IHl'.
    reflexivity.
Qed.
(** [] *)

(** **** Exercise: 3 stars, advanced, optional (index_after_last_informal) *)
(** Write an informal proof corresponding to your Coq proof
    of [index_after_last]:

     _Theorem_: For all sets [X], lists [l : list X], and numbers
      [n], if [length l = n] then [index n l = None].

     _Proof_:
     (* FILL IN HERE *)
[]
*)

(** **** Exercise: 3 stars, optional (gen_dep_practice_more) *)
(** Prove this by induction on [l]. *)

Theorem length_snoc''' : forall (n : nat) (X : Type)
                              (v : X) (l : list X),
     length l = n ->
     length (snoc l v) = S n.
Proof.
  intros n X v l. generalize dependent n.
  induction l as [|x l'].
  Case "l = []".
    simpl. intros n H. rewrite H. reflexivity.
  Case "l = x::l'".
    simpl. intros n' H.
    apply f_equal.
    destruct n' as [|n].
    SCase "n = 0". inversion H. (* absurd *)
    SCase "n' = S n". apply IHl'. inversion H. reflexivity.
Qed.
(** [] *)

(** **** Exercise: 3 stars, optional (app_length_cons) *)
(** Prove this by induction on [l1], without using [app_length]. *)

Theorem app_length_cons : forall (X : Type) (l1 l2 : list X)
                                  (x : X) (n : nat),
     length (l1 ++ (x :: l2)) = n ->
     S (length (l1 ++ l2)) = n.
Proof.
  induction l1 as [|v l1'].
  Case "l1 = []".
    intros l2 x n H.
    simpl. simpl in H. rewrite H. reflexivity.
  Case "l1 = v::l1'".
    intros l2 x n' H.
    simpl. simpl in H.
    destruct n' as [| n].
    SCase "n' = 0". inversion H. (* absurd *)
    SCase "n' = S n". apply f_equal. apply IHl1' with x. inversion H. reflexivity.
Qed.
(** [] *)

(** **** Exercise: 4 stars, optional (app_length_twice) *)
(** Prove this by induction on [l], without using app_length. *)

Lemma length_app_cons_sandwiched : forall (X:Type) (l1 l2:list X) (x:X),
     length (l1 ++ x :: l2) = S (length (l1 ++ l2)).
Proof.
  intros. induction l1 as [|v l1'].
  Case "l1 = []". simpl. reflexivity.
  Case "l1 = v::l1'". simpl. apply f_equal. apply IHl1'.
Qed.

Theorem app_length_twice : forall (X:Type) (n:nat) (l:list X),
     length l = n ->
     length (l ++ l) = n + n.
Proof.
  intros X n l. generalize dependent n.
  induction l as [|x l'].
  Case "l = []". simpl. intros n H. rewrite <- H. reflexivity.
  Case "l = x::l'".
    destruct n as [| n'].
    SCase "n = 0". intros H. inversion H. (* absurd *)
    SCase "n = S n'".
      simpl.
      intros H.
      rewrite length_app_cons_sandwiched.
      rewrite <- plus_n_Sm.
      apply f_equal. apply f_equal.
      apply IHl'.
      inversion H.
      reflexivity.
Qed.
(** [] *)


(** **** Exercise: 3 stars, optional (double_induction) *)
(** Prove the following principle of induction over two naturals. *)

Theorem double_induction: forall (P : nat -> nat -> Prop), 
  P 0 0 ->
  (forall m, P m 0 -> P (S m) 0) ->
  (forall n, P 0 n -> P 0 (S n)) ->
  (forall m n, P m n -> P (S m) (S n)) ->
  forall m n, P m n.
Proof.
  (* FILL IN HERE *) Admitted.
(** [] *)


(* ###################################################### *)
(** * Using [destruct] on Compound Expressions *)

(** We have seen many examples where the [destruct] tactic is
    used to perform case analysis of the value of some variable.  But
    sometimes we need to reason by cases on the result of some
    _expression_.  We can also do this with [destruct].

    Here are some examples: *)

Definition sillyfun (n : nat) : bool :=
  if beq_nat n 3 then false
  else if beq_nat n 5 then false
  else false.

Theorem sillyfun_false : forall (n : nat),
  sillyfun n = false.
Proof.
  intros n. unfold sillyfun.
  destruct (beq_nat n 3).
    Case "beq_nat n 3 = true". reflexivity.
    Case "beq_nat n 3 = false". destruct (beq_nat n 5).
      SCase "beq_nat n 5 = true". reflexivity.
      SCase "beq_nat n 5 = false". reflexivity.  Qed.

(** After unfolding [sillyfun] in the above proof, we find that
    we are stuck on [if (beq_nat n 3) then ... else ...].  Well,
    either [n] is equal to [3] or it isn't, so we use [destruct
    (beq_nat n 3)] to let us reason about the two cases.

    In general, the [destruct] tactic can be used to perform case
    analysis of the results of arbitrary computations.  If [e] is an
    expression whose type is some inductively defined type [T], then,
    for each constructor [c] of [T], [destruct e] generates a subgoal
    in which all occurrences of [e] (in the goal and in the context)
    are replaced by [c].

*)

(** **** Exercise: 1 star (override_shadow) *)
Theorem override_shadow : forall (X:Type) x1 x2 k1 k2 (f : nat->X),
  (override (override f k1 x2) k1 x1) k2 = (override f k1 x1) k2.
Proof.
  intros. unfold override. destruct (beq_nat k1 k2).
  Case "true". reflexivity.
  Case "false". reflexivity.
Qed.
(** [] *)

(** **** Exercise: 3 stars, optional (combine_split) *)
(** Complete the proof below *)

Theorem combine_split : forall X Y (l : list (X * Y)) l1 l2,
  split l = (l1, l2) ->
  combine l1 l2 = l.
Proof.
  intros X Y.
  induction l as [|v l'].
  Case "l = []". simpl. intros. inversion H. simpl. reflexivity.
  Case "l = x::l'".
    destruct v. simpl. intros. inversion H. simpl. rewrite IHl'. reflexivity.
    destruct (split l'). simpl. reflexivity.
Qed.

(** Sometimes, doing a [destruct] on a compound expression (a
    non-variable) will erase information we need to complete a proof. *)
(** For example, suppose
    we define a function [sillyfun1] like this: *)

Definition sillyfun1 (n : nat) : bool :=
  if beq_nat n 3 then true
  else if beq_nat n 5 then true
  else false.

(** And suppose that we want to convince Coq of the rather
    obvious observation that [sillyfun1 n] yields [true] only when [n]
    is odd.  By analogy with the proofs we did with [sillyfun] above,
    it is natural to start the proof like this: *)

Theorem sillyfun1_odd_FAILED : forall (n : nat),
     sillyfun1 n = true ->
     oddb n = true.
Proof.
  intros n eq. unfold sillyfun1 in eq.
  destruct (beq_nat n 3).
  (* stuck... *)
Abort.

(** We get stuck at this point because the context does not
    contain enough information to prove the goal!  The problem is that
    the substitution peformed by [destruct] is too brutal -- it threw
    away every occurrence of [beq_nat n 3], but we need to keep some
    memory of this expression and how it was destructed, because we
    need to be able to reason that since, in this branch of the case
    analysis, [beq_nat n 3 = true], it must be that [n = 3], from
    which it follows that [n] is odd.

    What we would really like is to substitute away all existing
    occurences of [beq_nat n 3], but at the same time add an equation
    to the context that records which case we are in.  The [eqn:]
    qualifier allows us to introduce such an equation (with whatever
    name we choose). *)

Theorem sillyfun1_odd : forall (n : nat),
     sillyfun1 n = true ->
     oddb n = true.
Proof.
  intros n eq. unfold sillyfun1 in eq.
  destruct (beq_nat n 3) eqn:Heqe3.
  (* Now we have the same state as at the point where we got stuck
    above, except that the context contains an extra equality
    assumption, which is exactly what we need to make progress. *)
    Case "e3 = true". apply beq_nat_true in Heqe3.
      rewrite -> Heqe3. reflexivity.
    Case "e3 = false".
     (* When we come to the second equality test in the body of the
       function we are reasoning about, we can use [eqn:] again in the
       same way, allow us to finish the proof. *)
      destruct (beq_nat n 5) eqn:Heqe5.
        SCase "e5 = true".
          apply beq_nat_true in Heqe5.
          rewrite -> Heqe5. reflexivity.
        SCase "e5 = false". inversion eq.  Qed.


(** **** Exercise: 2 stars (destruct_eqn_practice) *)
Theorem bool_fn_applied_thrice :
  forall (f : bool -> bool) (b : bool),
  f (f (f b)) = f b.
Proof.
  intros f b. destruct b.
  Case "b = true". destruct (f true) eqn:ft.
    SCase "f true = true". rewrite ft. apply ft.
    SCase "f true = false". destruct (f false) eqn:ff.
      SSCase "f false = true". apply ft.
      SSCase "f false = false". apply ff.
  Case "b = false". destruct (f false) eqn:ff.
    SCase "f false = true". destruct (f true) eqn:ft.
      SSCase "f true = true". apply ft.
      SSCase "f true = false". apply ff.
    SCase "f false = false". rewrite ff. apply ff.
Qed.
(** [] *)

(** **** Exercise: 2 stars (override_same) *)
Theorem override_same : forall (X:Type) x1 k1 k2 (f : nat->X),
  f k1 = x1 ->
  (override f k1 x1) k2 = f k2.
Proof.
  intros X x1 k1 k2 f H. unfold override.
  destruct (beq_nat k1 k2) eqn:eqk.
  Case "k1=k2". apply beq_nat_true in eqk. rewrite <- eqk. symmetry. apply H.
  Case "k1/=k2". reflexivity.
Qed.
(** [] *)

(* ################################################################## *)
(** * Review *)

(** We've now seen a bunch of Coq's fundamental tactics.  We'll
    introduce a few more as we go along through the coming lectures,
    and later in the course we'll introduce some more powerful
    _automation_ tactics that make Coq do more of the low-level work
    in many cases.  But basically we've got what we need to get work
    done.

    Here are the ones we've seen:

      - [intros]:
        move hypotheses/variables from goal to context

      - [reflexivity]:
        finish the proof (when the goal looks like [e = e])

      - [apply]:
        prove goal using a hypothesis, lemma, or constructor

      - [apply... in H]:
        apply a hypothesis, lemma, or constructor to a hypothesis in
        the context (forward reasoning)

      - [apply... with...]:
        explicitly specify values for variables that cannot be
        determined by pattern matching

      - [simpl]:
        simplify computations in the goal

      - [simpl in H]:
        ... or a hypothesis

      - [rewrite]:
        use an equality hypothesis (or lemma) to rewrite the goal

      - [rewrite ... in H]:
        ... or a hypothesis

      - [symmetry]:
        changes a goal of the form [t=u] into [u=t]

      - [symmetry in H]:
        changes a hypothesis of the form [t=u] into [u=t]

      - [unfold]:
        replace a defined constant by its right-hand side in the goal

      - [unfold... in H]:
        ... or a hypothesis

      - [destruct... as...]:
        case analysis on values of inductively defined types

      - [destruct... eqn:...]:
        specify the name of an equation to be added to the context,
        recording the result of the case analysis

      - [induction... as...]:
        induction on values of inductively defined types

      - [inversion]:
        reason by injectivity and distinctness of constructors

      - [assert (e) as H]:
        introduce a "local lemma" [e] and call it [H]

      - [generalize dependent x]:
        move the variable [x] (and anything else that depends on it)
        from the context back to an explicit hypothesis in the goal
        formula
*)

(* ###################################################### *)
(** * Additional Exercises *)

(** **** Exercise: 3 stars (beq_nat_sym) *)
Theorem beq_nat_sym : forall (n m : nat),
  beq_nat n m = beq_nat m n.
Proof.
  induction n as [|n'].
  Case "n = 0". destruct m as [|m'].
    SCase "m = 0". reflexivity.
    SCase "m = S m'". simpl. reflexivity.
  Case "n = S n'". destruct m as [|m'].
    SCase "m = 0".  simpl. reflexivity.
    SCase "m = S m'". simpl. apply IHn'.
Qed.
(** [] *)

(** **** Exercise: 3 stars, advanced, optional (beq_nat_sym_informal) *)
(** Give an informal proof of this lemma that corresponds to your
    formal proof above:

   Theorem: For any [nat]s [n] [m], [beq_nat n m = beq_nat m n].

   Proof:
   (* FILL IN HERE *)
[]
 *)

(** **** Exercise: 3 stars, optional (beq_nat_trans) *)
Theorem beq_nat_trans : forall n m p,
  beq_nat n m = true ->
  beq_nat m p = true ->
  beq_nat n p = true.
Proof.
  intros. apply beq_nat_true in H. rewrite H. apply H0.
Qed.
(** [] *)

(** **** Exercise: 3 stars, advanced (split_combine) *)
(** We have just proven that for all lists of pairs, [combine] is the
    inverse of [split].  How would you formalize the statement that
    [split] is the inverse of [combine]?

    Complete the definition of [split_combine_statement] below with a
    property that states that [split] is the inverse of
    [combine]. Then, prove that the property holds. (Be sure to leave
    your induction hypothesis general by not doing [intros] on more
    things than necessary.  Hint: what property do you need of [l1]
    and [l2] for [split] [combine l1 l2 = (l1,l2)] to be true?)  *)

Definition split_combine_statement : Prop :=
  forall X Y (l : list (X * Y)) l1 l2,
  length l1 = length l2 ->
  combine l1 l2 = l ->
  split l = (l1, l2).

Theorem split_combine : split_combine_statement.
Proof.
  unfold split_combine_statement.
  intros X Y.
  induction l as [|p l'].
  Case "l = []". simpl. intros.  destruct l1 as [|x l1'].
    SCase "l1 = []". destruct l2 as [|y l2'].
      SSCase "l2 = []". reflexivity.
      SSCase "l2 = y::l2'". simpl in H.  inversion H. (*absurd*)
    SCase "l1 = x::l1'". destruct l2 as [|y l2'].
      SSCase "l2 = []". inversion H. (* absurd -- length mismatch *)
      SSCase "l2 = y::l2'". simpl in H0. inversion H0. (* absurd -- combine to nothing*)
  Case "l = p::l'". destruct p as [px py].  simpl. intros. destruct l1 as [|x l1'].
    SCase "l1 = []". inversion H0. (* absurd -- nothing combines to something *)
    SCase "l1 = x::l1'". destruct l2 as [|y l2'].
      SSCase "l2 = []". inversion H. (* Absurd length *)
      SSCase "l2 = y::l2'".
        simpl in H0. inversion H0. rewrite H4.
        rewrite IHl' with l1' l2'.
        simpl.
        reflexivity.
        simpl in H. inversion H. reflexivity.
        apply H4.
Qed.

(** [] *)

(** **** Exercise: 3 stars (override_permute) *)
Theorem override_permute : forall (X:Type) x1 x2 k1 k2 k3 (f : nat->X),
  beq_nat k2 k1 = false ->
  (override (override f k2 x2) k1 x1) k3 = (override (override f k1 x1) k2 x2) k3.
Proof.
  intros. unfold override. destruct (beq_nat k1 k3) eqn:eq1.
  Case "k1 = k3". destruct (beq_nat k2 k3) eqn:eq2.
    SCase "k2 = k3".
      apply beq_nat_true in eq1. apply beq_nat_true in eq2.
      rewrite eq1 in H. rewrite eq2 in H.
      rewrite <- beq_nat_refl in H. inversion H. (* absurd *)
    SCase "k2 /= k3". reflexivity.
  Case "k1 /= k3". reflexivity.
Qed.
(** [] *)

(** **** Exercise: 3 stars, advanced (filter_exercise) *)
(** This one is a bit challenging.  Pay attention to the form of your IH. *)

Theorem filter_exercise : forall (X : Type) (test : X -> bool)
                             (x : X) (l lf : list X),
     filter test l = x :: lf ->
     test x = true.
Proof.
  intros. induction l as [|lx l'].
  Case "l = []". inversion H. (* absurd *)
  Case "l = lx::l'". simpl in H. destruct (test lx) eqn:Htest.
    SCase "test lx = true". inversion H. rewrite <- H1. apply Htest.
    SCase "test lx = false". apply IHl' in H. apply H.
Qed.
(** [] *)

(** **** Exercise: 4 stars, advanced (forall_exists_challenge) *)
(** Define two recursive [Fixpoints], [forallb] and [existsb].  The
    first checks whether every element in a list satisfies a given
    predicate:
      forallb oddb [1;3;5;7;9] = true

      forallb negb [false;false] = true

      forallb evenb [0;2;4;5] = false

      forallb (beq_nat 5) [] = true
    The second checks whether there exists an element in the list that
    satisfies a given predicate:
      existsb (beq_nat 5) [0;2;3;6] = false

      existsb (andb true) [true;true;false] = true

      existsb oddb [1;0;0;0;0;3] = true

      existsb evenb [] = false
    Next, define a _nonrecursive_ version of [existsb] -- call it
    [existsb'] -- using [forallb] and [negb].

    Prove that [existsb'] and [existsb] have the same behavior.
*)


<<<<<<< HEAD
Fixpoint forallb {X:Type} (f: X->bool) (l:list X) : bool :=
  match l with
  | []      => true
  | x :: l' => andb (f x) (forallb f l')
  end.

Fixpoint existsb {X:Type} (f: X->bool) (l:list X) : bool :=
  match l with
  | []      => false
  | x :: l' => orb (f x) (existsb f l')
  end.
=======
(* $Date: 2014-02-04 07:15:43 -0500 (Tue, 04 Feb 2014) $ *)
>>>>>>> a053935b

Example test_forallb_1 : forallb oddb [1;3;5;7;9] = true. Proof. reflexivity. Qed.
Example test_forallb_2 : forallb negb [false;false] = true. Proof. reflexivity. Qed.
Example test_forallb_3 : forallb evenb [0;2;4;5] = false. Proof. reflexivity. Qed.
Example test_existsb_1 : existsb (beq_nat 5) [0;2;3;6] = false. Proof. reflexivity. Qed.
Example test_existsb_2 : existsb (andb true) [true;true;false] = true. Proof. reflexivity. Qed.
Example test_existsb_3 : existsb oddb [1;0;0;0;0;3] = true. Proof. reflexivity. Qed.
Example test_existsb_4 : existsb evenb [] = false. Proof. reflexivity. Qed.

Definition existsb' {X:Type} (f: X->bool) (l:list X) : bool :=
  negb (forallb (fun x => negb (f x)) l).

Lemma negb_andb_orb_de_morgan : forall (p q:bool),
  negb (andb p q) = orb (negb p) (negb q).
Proof.
  destruct p.
  Case "p". reflexivity.
  Case "~p". reflexivity.
Qed.

Theorem existsb_existsb'_equivalent : forall (X:Type) (f:X->bool) (l:list X),
  existsb f l  = existsb' f l.
Proof.
  intros. unfold existsb'. induction l as [|x l'].
  Case "l = []". simpl. reflexivity.
  Case "l = x::l'". simpl. destruct (f x) eqn:fx.
    SCase "(f x) = true". simpl. reflexivity.
    SCase "(f x) = false". simpl. apply IHl'.
Qed.
(** [] *)

Theorem forallb_existsb_duals : forall (X:Type) (f:X->bool) (l:list X),
  forallb f l = negb (existsb (fun x => negb (f x)) l).
Proof.
  induction l as [|x l'].
  Case "l = []". simpl. reflexivity.
  Case "l = x::l'". simpl. destruct (f x) eqn:fx.
    SCase "(f x)". simpl. apply IHl'.
    SCase "~(f x)". simpl. reflexivity.
Qed.

Theorem existsb_forallb_duals : forall (X:Type) (f:X->bool) (l:list X),
  existsb f l = negb (forallb (fun x => negb (f x)) l).
Proof.
  intros. fold (existsb' f l). apply existsb_existsb'_equivalent.
Qed.

(* $Date: 2013-07-17 16:19:11 -0400 (Wed, 17 Jul 2013) $ *)<|MERGE_RESOLUTION|>--- conflicted
+++ resolved
@@ -95,15 +95,9 @@
 Proof.
   intros n H.
   symmetry.
-<<<<<<< HEAD
   simpl. (* Actually, this [simpl] is unnecessary, since
-            [apply] will do a [simpl] step first. *)
+            [apply] will perform simplification first. *)
   apply H.  Qed.
-=======
-  simpl. (* Actually, this [simpl] is unnecessary, since 
-            [apply] will perform simplification first. *)
-  apply H.  Qed.         
->>>>>>> a053935b
 
 (** **** Exercise: 3 stars (apply_exercise1) *)
 (** Hint: you can use [apply] with previously defined lemmas, not
@@ -310,32 +304,10 @@
 Proof. intros A B f x y eq. rewrite eq.  reflexivity.  Qed.
 
 
-<<<<<<< HEAD
-Theorem length_snoc' : forall (X : Type) (v : X)
-                              (l : list X) (n : nat),
-     length l = n ->
-     length (snoc l v) = S n.
-Proof.
-  intros X v l. induction l as [| v' l'].
-  Case "l = []". intros n eq. rewrite <- eq. reflexivity.
-  Case "l = v' :: l'". intros n eq. simpl. destruct n as [| n'].
-    SCase "n = 0". inversion eq.
-    SCase "n = S n'".
-      apply f_equal. apply IHl'. inversion eq. reflexivity. Qed.
-=======
->>>>>>> a053935b
-
-
 (** **** Exercise: 2 stars, optional (practice) *)
 (** A couple more nontrivial but not-too-complicated proofs to work
-<<<<<<< HEAD
-    together in class, or for you to work as exercises.  They may
-    involve applying lemmas from earlier lectures or homeworks. *)
-
-=======
     together in class, or for you to work as exercises. *)
- 
->>>>>>> a053935b
+
 
 Theorem beq_nat_0_l : forall n,
    beq_nat 0 n = true -> n = 0.
@@ -706,14 +678,14 @@
 Theorem length_snoc' : forall (X : Type) (v : X)
                               (l : list X) (n : nat),
      length l = n ->
-     length (snoc l v) = S n. 
+     length (snoc l v) = S n.
 Proof.
   intros X v l. induction l as [| v' l'].
 
-  Case "l = []". 
+  Case "l = []".
     intros n eq. rewrite <- eq. reflexivity.
 
-  Case "l = v' :: l'". 
+  Case "l = v' :: l'".
     intros n eq. simpl. destruct n as [| n'].
     SCase "n = 0". inversion eq.
     SCase "n = S n'".
@@ -727,14 +699,14 @@
 Theorem length_snoc_bad : forall (X : Type) (v : X)
                               (l : list X) (n : nat),
      length l = n ->
-     length (snoc l v) = S n. 
+     length (snoc l v) = S n.
 Proof.
   intros X v l n eq. induction l as [| v' l'].
 
-  Case "l = []". 
+  Case "l = []".
     rewrite <- eq. reflexivity.
 
-  Case "l = v' :: l'". 
+  Case "l = v' :: l'".
     simpl. destruct n as [| n'].
     SCase "n = 0". inversion eq.
     SCase "n = S n'".
@@ -865,7 +837,7 @@
 (** **** Exercise: 3 stars, optional (double_induction) *)
 (** Prove the following principle of induction over two naturals. *)
 
-Theorem double_induction: forall (P : nat -> nat -> Prop), 
+Theorem double_induction: forall (P : nat -> nat -> Prop),
   P 0 0 ->
   (forall m, P m 0 -> P (S m) 0) ->
   (forall n, P 0 n -> P 0 (S n)) ->
@@ -1249,7 +1221,6 @@
 *)
 
 
-<<<<<<< HEAD
 Fixpoint forallb {X:Type} (f: X->bool) (l:list X) : bool :=
   match l with
   | []      => true
@@ -1261,9 +1232,6 @@
   | []      => false
   | x :: l' => orb (f x) (existsb f l')
   end.
-=======
-(* $Date: 2014-02-04 07:15:43 -0500 (Tue, 04 Feb 2014) $ *)
->>>>>>> a053935b
 
 Example test_forallb_1 : forallb oddb [1;3;5;7;9] = true. Proof. reflexivity. Qed.
 Example test_forallb_2 : forallb negb [false;false] = true. Proof. reflexivity. Qed.
@@ -1311,4 +1279,4 @@
   intros. fold (existsb' f l). apply existsb_existsb'_equivalent.
 Qed.
 
-(* $Date: 2013-07-17 16:19:11 -0400 (Wed, 17 Jul 2013) $ *)+(* $Date: 2014-02-04 07:15:43 -0500 (Tue, 04 Feb 2014) $ *)