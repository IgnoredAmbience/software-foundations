(** * Basics: Functional Programming in Coq *)
<<<<<<< HEAD

(* This library definition is included here temporarily
   for backward compatibility with Coq 8.3.
   Please ignore. *)
=======
 
(*
   [Admitted] is Coq's "escape hatch" that says accept this definition
   without proof.  We use it to mark the 'holes' in the development
   that should be completed as part of your homework exercises.  In
   practice, [Admitted] is useful when you're incrementally developing
   large proofs.

   As of Coq 8.4 [admit] is in the standard library, but we include
   it here for backwards compatibility.
*)
>>>>>>> a053935b
Definition admit {T: Type} : T.  Admitted.

(* ###################################################################### *)
(** * Introduction *)

(** The functional programming style brings programming closer to
    mathematics: If a procedure or method has no side effects, then
    pretty much all you need to understand about it is how it maps
    inputs to outputs -- that is, you can think of its behavior as
    just computing a mathematical function.  This is one reason for
    the word "functional" in "functional programming."  This direct
    connection between programs and simple mathematical objects
    supports both sound informal reasoning and formal proofs of
    correctness.

    The other sense in which functional programming is "functional" is
    that it emphasizes the use of functions (or methods) as
    _first-class_ values -- i.e., values that can be passed as
    arguments to other functions, returned as results, stored in data
    structures, etc.  The recognition that functions can be treated as
    data in this way enables a host of useful idioms, as we will see.

    Other common features of functional languages include _algebraic
    data types_ and _pattern matching_, which make it easy to construct
    and manipulate rich data structures, and sophisticated
    _polymorphic type systems_ that support abstraction and code
    reuse.  Coq shares all of these features.
*)


(* ###################################################################### *)
(** * Enumerated Types *)

(** One unusual aspect of Coq is that its set of built-in
    features is _extremely_ small.  For example, instead of providing
    the usual palette of atomic data types (booleans, integers,
    strings, etc.), Coq offers an extremely powerful mechanism for
    defining new data types from scratch -- so powerful that all these
    familiar types arise as instances.

    Naturally, the Coq distribution comes with an extensive standard
    library providing definitions of booleans, numbers, and many
    common data structures like lists and hash tables.  But there is
    nothing magic or primitive about these library definitions: they
    are ordinary user code.

    To see how this works, let's start with a very simple example. *)

(* ###################################################################### *)
(** ** Days of the Week *)

(** The following declaration tells Coq that we are defining
    a new set of data values -- a _type_. *)

Inductive day : Type :=
  | monday : day
  | tuesday : day
  | wednesday : day
  | thursday : day
  | friday : day
  | saturday : day
  | sunday : day.

(** The type is called [day], and its members are [monday],
    [tuesday], etc.  The second through eighth lines of the definition
    can be read "[monday] is a [day], [tuesday] is a [day], etc."

    Having defined [day], we can write functions that operate on
    days. *)

Definition next_weekday (d:day) : day :=
  match d with
  | monday    => tuesday
  | tuesday   => wednesday
  | wednesday => thursday
  | thursday  => friday
  | friday    => monday
  | saturday  => monday
  | sunday    => monday
  end.

(** One thing to note is that the argument and return types of
    this function are explicitly declared.  Like most functional
    programming languages, Coq can often work out these types even if
    they are not given explicitly -- i.e., it performs some _type
    inference_ -- but we'll always include them to make reading
    easier. *)

(** Having defined a function, we should check that it works on
    some examples.  There are actually three different ways to do this
    in Coq.  First, we can use the command [Eval compute] to evaluate a
    compound expression involving [next_weekday].  *)

Eval compute in (next_weekday friday).
   (* ==> monday : day *)
Eval compute in (next_weekday (next_weekday saturday)).
   (* ==> tuesday : day *)

(** If you have a computer handy, now would be an excellent
    moment to fire up the Coq interpreter under your favorite IDE --
    either CoqIde or Proof General -- and try this for yourself.  Load
    this file ([Basics.v]) from the book's accompanying Coq sources,
    find the above example, submit it to Coq, and observe the
    result. *)

(** The keyword [compute] tells Coq precisely how to
    evaluate the expression we give it.  For the moment, [compute] is
    the only one we'll need; later on we'll see some alternatives that
    are sometimes useful. *)

(** Second, we can record what we _expect_ the result to be in
    the form of a Coq example: *)

Example test_next_weekday:
  (next_weekday (next_weekday saturday)) = tuesday.

(** This declaration does two things: it makes an
    assertion (that the second weekday after [saturday] is [tuesday]),
    and it gives the assertion a name that can be used to refer to it
    later. *)
(** Having made the assertion, we can also ask Coq to verify it,
    like this: *)

Proof. simpl. reflexivity.  Qed.


(** The details are not important for now (we'll come back to
    them in a bit), but essentially this can be read as "The assertion
    we've just made can be proved by observing that both sides of the
    equality evaluate to the same thing, after some simplification." *)

(** Third, we can ask Coq to "extract," from a [Definition], a
    program in some other, more conventional, programming
    language (OCaml, Scheme, or Haskell) with a high-performance
    compiler.  This facility is very interesting, since it gives us a
    way to construct _fully certified_ programs in mainstream
    languages.  Indeed, this is one of the main uses for which Coq was
    developed.  We'll come back to this topic in later chapters.
    More information can also be found in the Coq'Art book by Bertot
    and Casteran, as well as the Coq reference manual. *)


(* ###################################################################### *)
(** ** Booleans *)

(** In a similar way, we can define the type [bool] of booleans,
    with members [true] and [false]. *)

Inductive bool : Type :=
  | true : bool
  | false : bool.

(** Although we are rolling our own booleans here for the sake
    of building up everything from scratch, Coq does, of course,
    provide a default implementation of the booleans in its standard
    library, together with a multitude of useful functions and
    lemmas.  (Take a look at [Coq.Init.Datatypes] in the Coq library
    documentation if you're interested.)  Whenever possible, we'll
    name our own definitions and theorems so that they exactly
    coincide with the ones in the standard library. *)

(** Functions over booleans can be defined in the same way as
    above: *)

Definition negb (b:bool) : bool :=
  match b with
  | true => false
  | false => true
  end.

Definition andb (b1:bool) (b2:bool) : bool :=
  match b1 with
  | true => b2
  | false => false
  end.

Definition orb (b1:bool) (b2:bool) : bool :=
  match b1 with
  | true => true
  | false => b2
  end.

(** The last two illustrate the syntax for multi-argument
    function definitions. *)

(** The following four "unit tests" constitute a complete
    specification -- a truth table -- for the [orb] function: *)

Example test_orb1:  (orb true  false) = true.
Proof. reflexivity.  Qed.
Example test_orb2:  (orb false false) = false.
Proof. reflexivity.  Qed.
Example test_orb3:  (orb false true)  = true.
Proof. reflexivity.  Qed.
Example test_orb4:  (orb true  true)  = true.
Proof. reflexivity.  Qed.

(** (Note that we've dropped the [simpl] in the proofs.  It's not
    actually needed because [reflexivity] will automatically perform
    simplification.) *)

(** _A note on notation_: We use square brackets to delimit
    fragments of Coq code in comments in .v files; this convention,
    also used by the [coqdoc] documentation tool, keeps them visually
    separate from the surrounding text.  In the html version of the
    files, these pieces of text appear in a [different font]. *)

(** The values [Admitted] and [admit] can be used to fill
    a hole in an incomplete definition or proof.  We'll use them in the
    following exercises.  In general, your job in the exercises is
    to replace [admit] or [Admitted] with real definitions or proofs. *)

(** **** Exercise: 1 star (nandb) *)
(** Complete the definition of the following function, then make
    sure that the [Example] assertions below can each be verified by
    Coq.  *)

(** This function should return [true] if either or both of
    its inputs are [false]. *)

Definition nandb (b1:bool) (b2:bool) : bool :=
  match b1 with
  | true => negb b2
  | false => true
  end.

(** Remove "[Admitted.]" and fill in each proof with
    "[Proof. reflexivity. Qed.]" *)

Example test_nandb1:               (nandb true false) = true.
Proof. reflexivity. Qed.
Example test_nandb2:               (nandb false false) = true.
Proof. reflexivity. Qed.
Example test_nandb3:               (nandb false true) = true.
Proof. reflexivity. Qed.
Example test_nandb4:               (nandb true true) = false.
Proof. reflexivity. Qed.
(** [] *)

(** **** Exercise: 1 star (andb3) *)
(** Do the same for the [andb3] function below. This function should
    return [true] when all of its inputs are [true], and [false]
    otherwise. *)

Definition andb3 (b1:bool) (b2:bool) (b3:bool) : bool :=
  match b1 with
  | true => andb b2 b3
  | false => false
  end.

Example test_andb31:                 (andb3 true true true) = true.
Proof. reflexivity. Qed.
Example test_andb32:                 (andb3 false true true) = false.
Proof. reflexivity. Qed.
Example test_andb33:                 (andb3 true false true) = false.
Proof. reflexivity. Qed.
Example test_andb34:                 (andb3 true true false) = false.
Proof. reflexivity. Qed.
(** [] *)

(* ###################################################################### *)
(** ** Function Types *)

(** The [Check] command causes Coq to print the type of an
    expression.  For example, the type of [negb true] is [bool]. *)

Check true.
(* ===> true : bool *)
Check (negb true).
(* ===> negb true : bool *)

(** Functions like [negb] itself are also data values, just like
    [true] and [false].  Their types are called _function types_, and
    they are written with arrows. *)

Check negb.
(* ===> negb : bool -> bool *)

(** The type of [negb], written [bool -> bool] and pronounced
    "[bool] arrow [bool]," can be read, "Given an input of type
    [bool], this function produces an output of type [bool]."
    Similarly, the type of [andb], written [bool -> bool -> bool], can
    be read, "Given two inputs, both of type [bool], this function
    produces an output of type [bool]." *)

(* ###################################################################### *)
(** ** Numbers *)

(** _Technical digression_: Coq provides a fairly sophisticated
    _module system_, to aid in organizing large developments.  In this
    course we won't need most of its features, but one is useful: If
    we enclose a collection of declarations between [Module X] and
    [End X] markers, then, in the remainder of the file after the
    [End], these definitions will be referred to by names like [X.foo]
    instead of just [foo].  Here, we use this feature to introduce the
    definition of the type [nat] in an inner module so that it does
    not shadow the one from the standard library. *)

Module Playground1.

(** The types we have defined so far are examples of "enumerated
    types": their definitions explicitly enumerate a finite set of
    elements.  A more interesting way of defining a type is to give a
    collection of "inductive rules" describing its elements.  For
    example, we can define the natural numbers as follows: *)

Inductive nat : Type :=
  | O : nat
  | S : nat -> nat.

(** The clauses of this definition can be read:
      - [O] is a natural number (note that this is the letter "[O]," not
        the numeral "[0]").
      - [S] is a "constructor" that takes a natural number and yields
        another one -- that is, if [n] is a natural number, then [S n]
        is too.

    Let's look at this in a little more detail.

    Every inductively defined set ([day], [nat], [bool], etc.) is
    actually a set of _expressions_.  The definition of [nat] says how
    expressions in the set [nat] can be constructed:

    - the expression [O] belongs to the set [nat];
    - if [n] is an expression belonging to the set [nat], then [S n]
      is also an expression belonging to the set [nat]; and
    - expressions formed in these two ways are the only ones belonging
      to the set [nat].

    The same rules apply for our definitions of [day] and [bool]. The
    annotations we used for their constructors are analogous to the
    one for the [O] constructor, and indicate that each of those
    constructors doesn't take any arguments. *)

(** These three conditions are the precise force of the
    [Inductive] declaration.  They imply that the expression [O], the
    expression [S O], the expression [S (S O)], the expression
    [S (S (S O))], and so on all belong to the set [nat], while other
    expressions like [true], [andb true false], and [S (S false)] do
    not.

    We can write simple functions that pattern match on natural
    numbers just as we did above -- for example, the predecessor
    function: *)

Definition pred (n : nat) : nat :=
  match n with
    | O => O
    | S n' => n'
  end.

(** The second branch can be read: "if [n] has the form [S n']
    for some [n'], then return [n']."  *)

End Playground1.

Definition minustwo (n : nat) : nat :=
  match n with
    | O => O
    | S O => O
    | S (S n') => n'
  end.

(** Because natural numbers are such a pervasive form of data,
    Coq provides a tiny bit of built-in magic for parsing and printing
    them: ordinary arabic numerals can be used as an alternative to
    the "unary" notation defined by the constructors [S] and [O].  Coq
    prints numbers in arabic form by default: *)

Check (S (S (S (S O)))).
Eval compute in (minustwo 4).

(** The constructor [S] has the type [nat -> nat], just like the
    functions [minustwo] and [pred]: *)

Check S.
Check pred.
Check minustwo.

(** These are all things that can be applied to a number to yield a
    number.  However, there is a fundamental difference: functions
    like [pred] and [minustwo] come with _computation rules_ -- e.g.,
    the definition of [pred] says that [pred 2] can be simplified to
    [1] -- while the definition of [S] has no such behavior attached.
    Although it is like a function in the sense that it can be applied
    to an argument, it does not _do_ anything at all! *)

(** For most function definitions over numbers, pure pattern
    matching is not enough: we also need recursion.  For example, to
    check that a number [n] is even, we may need to recursively check
    whether [n-2] is even.  To write such functions, we use the
    keyword [Fixpoint]. *)

Fixpoint evenb (n:nat) : bool :=
  match n with
  | O        => true
  | S O      => false
  | S (S n') => evenb n'
  end.

(** We can define [oddb] by a similar [Fixpoint] declaration, but here
    is a simpler definition that will be a bit easier to work with: *)

Definition oddb (n:nat) : bool   :=   negb (evenb n).

Example test_oddb1:    (oddb (S O)) = true.
Proof. reflexivity.  Qed.
Example test_oddb2:    (oddb (S (S (S (S O))))) = false.
Proof. reflexivity.  Qed.

(** Naturally, we can also define multi-argument functions by
    recursion.  (Once again, we use a module to avoid polluting the
    namespace.) *)

Module Playground2.

Fixpoint plus (n : nat) (m : nat) : nat :=
  match n with
    | O => m
    | S n' => S (plus n' m)
  end.

(** Adding three to two now gives us five, as we'd expect. *)

Eval compute in (plus (S (S (S O))) (S (S O))).

(** The simplification that Coq performs to reach this conclusion can
    be visualized as follows: *)

(*  [plus (S (S (S O))) (S (S O))]
==> [S (plus (S (S O)) (S (S O)))] by the second clause of the [match]
==> [S (S (plus (S O) (S (S O))))] by the second clause of the [match]
==> [S (S (S (plus O (S (S O)))))] by the second clause of the [match]
==> [S (S (S (S (S O))))]          by the first clause of the [match]
*)

(** As a notational convenience, if two or more arguments have
    the same type, they can be written together.  In the following
    definition, [(n m : nat)] means just the same as if we had written
    [(n : nat) (m : nat)]. *)

Fixpoint mult (n m : nat) : nat :=
  match n with
    | O => O
    | S n' => plus m (mult n' m)
  end.

Example test_mult1: (mult 3 3) = 9.
Proof. reflexivity.  Qed.

(** You can match two expressions at once by putting a comma
    between them: *)


Fixpoint minus (n m:nat) : nat :=
  match n, m with
  | O   , _    => O
  | S _ , O    => n
  | S n', S m' => minus n' m'
  end.

(** The _ in the first line is a _wildcard pattern_.  Writing _ in a
    pattern is the same as writing some variable that doesn't get used
    on the right-hand side.  This avoids the need to invent a bogus
    variable name. *)

End Playground2.

Fixpoint exp (base power : nat) : nat :=
  match power with
    | O => S O
    | S p => mult base (exp base p)
  end.

(** **** Exercise: 1 star (factorial) *)
(** Recall the standard factorial function:
<<
    factorial(0)  =  1
    factorial(n)  =  n * factorial(n-1)     (if n>0)
>>
    Translate this into Coq. *)

Fixpoint factorial (n:nat) : nat :=
  match n with
    | O => S O
    | S n' => mult n (factorial n')
  end.

Example test_factorial1:          (factorial 3) = 6.
Proof. reflexivity. Qed.
Example test_factorial2:          (factorial 5) = (mult 10 12).
Proof. reflexivity. Qed.
(** [] *)

(** We can make numerical expressions a little easier to read and
    write by introducing "notations" for addition, multiplication, and
    subtraction. *)

Notation "x + y" := (plus x y)
                       (at level 50, left associativity)
                       : nat_scope.
Notation "x - y" := (minus x y)
                       (at level 50, left associativity)
                       : nat_scope.
Notation "x * y" := (mult x y)
                       (at level 40, left associativity)
                       : nat_scope.

Check ((0 + 1) + 1).

(** (The [level], [associativity], and [nat_scope] annotations
   control how these notations are treated by Coq's parser.  The
   details are not important, but interested readers can refer to the
   "More on Notation" subsection in the "Optional Material" section at
   the end of this chapter.) *)

(** Note that these do not change the definitions we've already
    made: they are simply instructions to the Coq parser to accept [x
    + y] in place of [plus x y] and, conversely, to the Coq
    pretty-printer to display [plus x y] as [x + y]. *)

(** When we say that Coq comes with nothing built-in, we really
    mean it: even equality testing for numbers is a user-defined
    operation! *)
(** The [beq_nat] function tests [nat]ural numbers for [eq]uality,
    yielding a [b]oolean.  Note the use of nested [match]es (we could
    also have used a simultaneous match, as we did in [minus].)  *)

Fixpoint beq_nat (n m : nat) : bool :=
  match n with
  | O => match m with
         | O => true
         | S m' => false
         end
  | S n' => match m with
            | O => false
            | S m' => beq_nat n' m'
            end
  end.

(** Similarly, the [ble_nat] function tests [nat]ural numbers for
    [l]ess-or-[e]qual, yielding a [b]oolean. *)

Fixpoint ble_nat (n m : nat) : bool :=
  match n with
  | O => true
  | S n' =>
      match m with
      | O => false
      | S m' => ble_nat n' m'
      end
  end.

Example test_ble_nat1:             (ble_nat 2 2) = true.
Proof. reflexivity.  Qed.
Example test_ble_nat2:             (ble_nat 2 4) = true.
Proof. reflexivity.  Qed.
Example test_ble_nat3:             (ble_nat 4 2) = false.
Proof. reflexivity.  Qed.

(** **** Exercise: 2 stars (blt_nat) *)
(** The [blt_nat] function tests [nat]ural numbers for [l]ess-[t]han,
    yielding a [b]oolean.  Instead of making up a new [Fixpoint] for
    this one, define it in terms of a previously defined function.

    Note: If you have trouble with the [simpl] tactic, try using
    [compute], which is like [simpl] on steroids.  However, there is a
    simple, elegant solution for which [simpl] suffices. *)

Definition blt_nat (n m : nat) : bool :=
  ble_nat (n + 1) m.

Example test_blt_nat1:             (blt_nat 2 2) = false.
Proof. reflexivity. Qed.
Example test_blt_nat2:             (blt_nat 2 4) = true.
Proof. reflexivity. Qed.
Example test_blt_nat3:             (blt_nat 4 2) = false.
Proof. reflexivity. Qed.
(** [] *)

(* ###################################################################### *)
(** * Proof by Simplification *)

(** Now that we've defined a few datatypes and functions, let's
    turn to the question of how to state and prove properties of their
    behavior.  Actually, in a sense, we've already started doing this:
    each [Example] in the previous sections makes a precise claim
    about the behavior of some function on some particular inputs.
    The proofs of these claims were always the same: use [reflexivity]
    to check that both sides of the [=] simplify to identical values.

    (By the way, it will be useful later to know that
    [reflexivity] actually does somewhat more simplification than [simpl] 
    does -- for example, it tries "unfolding" defined terms, replacing them with
    their right-hand sides.  The reason for this difference is that,
    when reflexivity succeeds, the whole goal is finished and we don't
    need to look at whatever expanded expressions [reflexivity] has
    found; by contrast, [simpl] is used in situations where we may
    have to read and understand the new goal, so we would not want it
    blindly expanding definitions.)

    The same sort of "proof by simplification" can be used to prove
    more interesting properties as well.  For example, the fact that
    [0] is a "neutral element" for [+] on the left can be proved
    just by observing that [0 + n] reduces to [n] no matter what
    [n] is, a fact that can be read directly off the definition of [plus].*)

Theorem plus_O_n : forall n : nat, 0 + n = n.
Proof.
  intros n. reflexivity.  Qed.


(** (_Note_: You may notice that the above statement looks
    different in the original source file and the final html output. In Coq
    files, we write the [forall] universal quantifier using the
    "_forall_" reserved identifier. This gets printed as an
    upside-down "A", the familiar symbol used in logic.)  *)

(** The form of this theorem and proof are almost exactly the
    same as the examples above; there are just a few differences.

    First, we've used the keyword [Theorem] instead of
    [Example].  Indeed, the difference is purely a matter of
    style; the keywords [Example] and [Theorem] (and a few others,
    including [Lemma], [Fact], and [Remark]) mean exactly the same
    thing to Coq.

    Secondly, we've added the quantifier [forall n:nat], so that our
    theorem talks about _all_ natural numbers [n].  In order to prove
    theorems of this form, we need to to be able to reason by
    _assuming_ the existence of an arbitrary natural number [n].  This
    is achieved in the proof by [intros n], which moves the quantifier
    from the goal to a "context" of current assumptions. In effect, we
    start the proof by saying "OK, suppose [n] is some arbitrary number."

    The keywords [intros], [simpl], and [reflexivity] are examples of
    _tactics_.  A tactic is a command that is used between [Proof] and
    [Qed] to tell Coq how it should check the correctness of some
    claim we are making.  We will see several more tactics in the rest
    of this lecture, and yet more in future lectures. *)


(** Step through these proofs in Coq and notice how the goal and
    context change. *)

Theorem plus_1_l : forall n:nat, 1 + n = S n.
Proof.
  intros n. reflexivity.  Qed.

Theorem mult_0_l : forall n:nat, 0 * n = 0.
Proof.
  intros n. reflexivity.  Qed.

(** The [_l] suffix in the names of these theorems is
    pronounced "on the left." *)


(* ###################################################################### *)
(** * Proof by Rewriting *)

(** Here is a slightly more interesting theorem: *)

Theorem plus_id_example : forall n m:nat,
  n = m ->
  n + n = m + m.

(** Instead of making a completely universal claim about all numbers
    [n] and [m], this theorem talks about a more specialized property
    that only holds when [n = m].  The arrow symbol is pronounced
    "implies."

    As before, we need to be able to reason by assuming the existence
    of some numbers [n] and [m].  We also need to assume the hypothesis
    [n = m]. The [intros] tactic will serve to move all three of these
    from the goal into assumptions in the current context.

    Since [n] and [m] are arbitrary numbers, we can't just use
    simplification to prove this theorem.  Instead, we prove it by
    observing that, if we are assuming [n = m], then we can replace
    [n] with [m] in the goal statement and obtain an equality with the
    same expression on both sides.  The tactic that tells Coq to
    perform this replacement is called [rewrite]. *)

Proof.
  intros n m.   (* move both quantifiers into the context *)
  intros H.     (* move the hypothesis into the context *)
  rewrite -> H. (* Rewrite the goal using the hypothesis *)
  reflexivity.  Qed.

(** The first line of the proof moves the universally quantified
    variables [n] and [m] into the context.  The second moves the
    hypothesis [n = m] into the context and gives it the (arbitrary)
    name [H].  The third tells Coq to rewrite the current goal ([n + n
    = m + m]) by replacing the left side of the equality hypothesis
    [H] with the right side.

    (The arrow symbol in the [rewrite] has nothing to do with
    implication: it tells Coq to apply the rewrite from left to right.
    To rewrite from right to left, you can use [rewrite <-].  Try
    making this change in the above proof and see what difference it
    makes in Coq's behavior.) *)

(** **** Exercise: 1 star (plus_id_exercise) *)
(** Remove "[Admitted.]" and fill in the proof. *)

Theorem plus_id_exercise : forall n m o : nat,
  n = m -> m = o -> n + m = m + o.
Proof.
  intros n m o.
  intros H J.
  rewrite -> H.
  rewrite -> J.
  reflexivity. Qed.

(** [] *)

(** As we've seen in earlier examples, the [Admitted] command
    tells Coq that we want to skip trying to prove this theorem and
    just accept it as a given.  This can be useful for developing
    longer proofs, since we can state subsidiary facts that we believe
    will be useful for making some larger argument, use [Admitted] to
    accept them on faith for the moment, and continue thinking about
    the larger argument until we are sure it makes sense; then we can
    go back and fill in the proofs we skipped.  Be careful, though:
    every time you say [Admitted] (or [admit]) you are leaving a door
    open for total nonsense to enter Coq's nice, rigorous, formally
    checked world! *)

(** We can also use the [rewrite] tactic with a previously proved
    theorem instead of a hypothesis from the context. *)

Theorem mult_0_plus : forall n m : nat,
  (0 + n) * m = n * m.
Proof.
  intros n m.
  rewrite -> plus_O_n.
  reflexivity.  Qed.

(** **** Exercise: 2 stars (mult_S_1) *)
Theorem mult_S_1 : forall n m : nat,
  m = S n ->
  m * (1 + n) = m * m.
Proof.
  intros n m.
  intros H.
  rewrite -> plus_1_l.
  rewrite <- H.
  reflexivity. Qed.
(** [] *)



(* ###################################################################### *)
(** * Proof by Case Analysis *)

(** Of course, not everything can be proved by simple
    calculation: In general, unknown, hypothetical values (arbitrary
    numbers, booleans, lists, etc.) can block the calculation.
    For example, if we try to prove the following fact using the
    [simpl] tactic as above, we get stuck. *)

Theorem plus_1_neq_0_firsttry : forall n : nat,
  beq_nat (n + 1) 0 = false.
Proof.
  intros n.
  simpl.  (* does nothing! *)
Abort.

(** The reason for this is that the definitions of both
    [beq_nat] and [+] begin by performing a [match] on their first
    argument.  But here, the first argument to [+] is the unknown
    number [n] and the argument to [beq_nat] is the compound
    expression [n + 1]; neither can be simplified.

    What we need is to be able to consider the possible forms of [n]
    separately.  If [n] is [O], then we can calculate the final result
    of [beq_nat (n + 1) 0] and check that it is, indeed, [false].
    And if [n = S n'] for some [n'], then, although we don't know
    exactly what number [n + 1] yields, we can calculate that, at
    least, it will begin with one [S], and this is enough to calculate
    that, again, [beq_nat (n + 1) 0] will yield [false].

    The tactic that tells Coq to consider, separately, the cases where
    [n = O] and where [n = S n'] is called [destruct]. *)

Theorem plus_1_neq_0 : forall n : nat,
  beq_nat (n + 1) 0 = false.
Proof.
  intros n. destruct n as [| n'].
    reflexivity.
    reflexivity.  Qed.

(** The [destruct] generates _two_ subgoals, which we must then
    prove, separately, in order to get Coq to accept the theorem as
    proved.  (No special command is needed for moving from one subgoal
    to the other.  When the first subgoal has been proved, it just
    disappears and we are left with the other "in focus.")  In this
    proof, each of the subgoals is easily proved by a single use of
    [reflexivity].

    The annotation "[as [| n']]" is called an _intro pattern_.  It
    tells Coq what variable names to introduce in each subgoal.  In
    general, what goes between the square brackets is a _list_ of
    lists of names, separated by [|].  Here, the first component is
    empty, since the [O] constructor is nullary (it doesn't carry any
    data).  The second component gives a single name, [n'], since [S]
    is a unary constructor.

    The [destruct] tactic can be used with any inductively defined
    datatype.  For example, we use it here to prove that boolean
    negation is involutive -- i.e., that negation is its own
    inverse. *)

Theorem negb_involutive : forall b : bool,
  negb (negb b) = b.
Proof.
  intros b. destruct b.
    reflexivity.
    reflexivity.  Qed.

(** Note that the [destruct] here has no [as] clause because
    none of the subcases of the [destruct] need to bind any variables,
    so there is no need to specify any names.  (We could also have
    written [as [|]], or [as []].)  In fact, we can omit the [as]
    clause from _any_ [destruct] and Coq will fill in variable names
    automatically.  Although this is convenient, it is arguably bad
    style, since Coq often makes confusing choices of names when left
    to its own devices. *)

(** **** Exercise: 1 star (zero_nbeq_plus_1) *)
Theorem zero_nbeq_plus_1 : forall n : nat,
  beq_nat 0 (n + 1) = false.
Proof.
  intros n. destruct n.
  simpl. reflexivity.
  simpl. reflexivity. Qed.
(** [] *)

(* ###################################################################### *)
(** * More Exercises *)

(** **** Exercise: 2 stars (boolean functions) *)
(** Use the tactics you have learned so far to prove the following
    theorem about boolean functions. *)

Theorem identity_fn_applied_twice :
  forall (f : bool -> bool),
  (forall (x : bool), f x = x) ->
  forall (b : bool), f (f b) = b.
Proof.
  intros f H b.
  rewrite -> H.
  rewrite -> H.
  reflexivity. Qed.

(** Now state and prove a theorem [negation_fn_applied_twice] similar
    to the previous one but where the second hypothesis says that the
    function [f] has the property that [f x = negb x].*)

Theorem negation_fn_applied_twice :
  forall (f : bool -> bool),
  (forall (x : bool), f x = negb x) ->
  forall (b : bool), f (f b) = b.
Proof.
  intros f H b.
  rewrite -> H.
  rewrite -> H.
  destruct b.
  reflexivity.
  reflexivity. Qed.

(** **** Exercise: 2 stars (andb_eq_orb) *)
(** Prove the following theorem.  (You may want to first prove a
    subsidiary lemma or two. Alternatively, remember that you do
    not have to introduce all hypotheses at the same time.) *)

Theorem andb_eq_orb :
  forall (b c : bool),
  (andb b c = orb b c) ->
  b = c.
Proof.
  destruct b.
  (* First Case *)
    intros c.
    simpl.
    intros H.
    rewrite H.
    reflexivity.
  (* Second Case *)
    intros c.
    simpl.
    intros H.
    rewrite H.
    reflexivity.
Qed.


(** **** Exercise: 3 stars (binary) *)
(** Consider a different, more efficient representation of natural
    numbers using a binary rather than unary system.  That is, instead
    of saying that each natural number is either zero or the successor
    of a natural number, we can say that each binary number is either

      - zero,
      - twice a binary number, or
      - one more than twice a binary number.

    (a) First, write an inductive definition of the type [bin]
        corresponding to this description of binary numbers.

    (Hint: Recall that the definition of [nat] from class,
    Inductive nat : Type :=
      | O : nat
      | S : nat -> nat.
    says nothing about what [O] and [S] "mean."  It just says "[O] is
    in the set called [nat], and if [n] is in the set then so is [S
    n]."  The interpretation of [O] as zero and [S] as successor/plus
    one comes from the way that we _use_ [nat] values, by writing
    functions to do things with them, proving things about them, and
    so on.  Your definition of [bin] should be correspondingly simple;
    it is the functions you will write next that will give it
    mathematical meaning.)

    (b) Next, write an increment function for binary numbers, and a
        function to convert binary numbers to unary numbers.

    (c) Write some unit tests for your increment and binary-to-unary
        functions. Notice that incrementing a binary number and
        then converting it to unary should yield the same result as first
        converting it to unary and then incrementing.
*)

Inductive bin : Type :=
  | B : bin           (* Zero *)
  | M : bin -> bin    (* One more than twice a number *)
  | T : bin -> bin.   (* Twice a number *)

Fixpoint inc (n : bin) : bin :=
  match n with
  | B   => M B
  | T n => M n
  | M n => T (inc n)
  end.

Example text_zero:
  inc B = M B.
Proof. reflexivity. Qed.

Example test_even_zero:
  inc (T B) = M B.
Proof. reflexivity. Qed.

Example test_one:
  inc (M B) = T (M B).
Proof. reflexivity. Qed.

Example test_seven:
  inc (M (M (M B))) = T (T (T (M B))).
Proof. reflexivity. Qed.

Fixpoint bin_to_nat (n : bin) : nat :=
  match n with
  | B   => O
  | T n => 2 * (bin_to_nat n)
  | M n => 2 * (bin_to_nat n) + 1
  end.

Example test_bin_to_nat_even_zero:
  bin_to_nat (T B) = 0.
Proof. reflexivity. Qed.

Example test_bin_to_nat_six:
  bin_to_nat (T (M (M B))) = 6.
Proof. reflexivity. Qed.

Example test_bin_to_nat_ten:
  bin_to_nat (T (M (T (M B)))) = 10.
Proof. reflexivity. Qed.

(* To ramp up to showing distributivity of inc and conversion, let's prove some basic maths first! *)
Lemma plus_0_r:
  forall (n : nat),
  n + 0 = n.
Proof.
  intros n.
  induction n as [|n'].
  (* Base case *)
    reflexivity.
  (* Ind. case *)
    simpl.
    rewrite IHn'.
    reflexivity.
Qed.

Lemma plus_S_assoc:
  forall (m n : nat),
  m + (S n) = S (m + n).
Proof.
  intros m n.
  induction m as [|m'].
  (* Base case *)
    reflexivity.
  (* Ind. case *)
    simpl.
    rewrite IHm'.
    reflexivity.
Qed.

Lemma plus_comm:
  forall (m n : nat),
  m + n = n + m.
Proof.
  intros m n.
  induction n as [|n'].
  (* Base Case *)
    simpl.
    rewrite plus_0_r.
    reflexivity.
  (* Ind. case *)
    simpl.
    rewrite <- IHn'.
    rewrite plus_S_assoc.
    reflexivity.
Qed.

(* Phew, now for what's important *)

Lemma inc_bin_to_nat_distributive:
  forall (b : bin),
  bin_to_nat (inc b) = S (bin_to_nat b).
Proof.
  intros b.
  induction b as [|b'|b'].
  (* Base case *)
    reflexivity.
  (* IC1 *)
    simpl.
    rewrite IHb'.
    rewrite plus_0_r.
    rewrite plus_0_r.
    rewrite plus_S_assoc.
    rewrite plus_S_assoc.
    rewrite plus_0_r.
    reflexivity.
  (* IC2 *)
    simpl.
    rewrite plus_0_r.
    rewrite plus_S_assoc.
    rewrite plus_0_r.
    reflexivity.
Qed.

(* Woop! *)
(** [] *)

(* ###################################################################### *)
(** * Optional Material *)

(** ** More on Notation *)

Notation "x + y" := (plus x y)
                       (at level 50, left associativity)
                       : nat_scope.
Notation "x * y" := (mult x y)
                       (at level 40, left associativity)
                       : nat_scope.

(** For each notation-symbol in Coq we can specify its _precedence level_
    and its _associativity_. The precedence level n can be specified by the
    keywords [at level n] and it is helpful to disambiguate
    expressions containing different symbols. The associativity is helpful
    to disambiguate expressions containing more occurrences of the same
    symbol. For example, the parameters specified above for [+] and [*]
    say that the expression [1+2*3*4] is a shorthand for the expression
    [(1+((2*3)*4))]. Coq uses precedence levels from 0 to 100, and
    _left_, _right_, or _no_ associativity.

    Each notation-symbol in Coq is also active in a _notation scope_.
    Coq tries to guess what scope you mean, so when you write [S(O*O)]
    it guesses [nat_scope], but when you write the cartesian
    product (tuple) type [bool*bool] it guesses [type_scope].
    Occasionally you have to help it out with percent-notation by
    writing [(x*y)%nat], and sometimes in Coq's feedback to you it
    will use [%nat] to indicate what scope a notation is in.

    Notation scopes also apply to numeral notation (3,4,5, etc.), so you
    may sometimes see [0%nat] which means [O], or [0%Z] which means the
    Integer zero.
*)

(** ** [Fixpoint]s and Structural Recursion *)

Fixpoint plus' (n : nat) (m : nat) : nat :=
  match n with
    | O => m
    | S n' => S (plus' n' m)
  end.

(** When Coq checks this definition, it notes that [plus'] is
    "decreasing on 1st argument."  What this means is that we are
    performing a _structural recursion_ over the argument [n] -- i.e.,
    that we make recursive calls only on strictly smaller values of
    [n].  This implies that all calls to [plus'] will eventually
    terminate.  Coq demands that some argument of _every_ [Fixpoint]
    definition is "decreasing".

    This requirement is a fundamental feature of Coq's design: In
    particular, it guarantees that every function that can be defined
    in Coq will terminate on all inputs.  However, because Coq's
    "decreasing analysis" is not very sophisticated, it is sometimes
    necessary to write functions in slightly unnatural ways. *)

(** **** Exercise: 2 stars, optional (decreasing) *)
(** To get a concrete sense of this, find a way to write a sensible
    [Fixpoint] definition (of a simple function on numbers, say) that
    _does_ terminate on all inputs, but that Coq will _not_ accept
    because of this restriction. *)

(** A classic! Ackermann *)
(*
Fixpoint ackermann (m n : nat) {struct n} : nat :=
  match m with
  | O   => S n
  | S m =>
      match n with
      | 0   => ackermann m 1
      | S n => ackermann m (ackermann (S m) n)
      end
  end.
*)

(** [] *)

<<<<<<< HEAD
(* $Date: 2013-07-17 16:19:11 -0400 (Wed, 17 Jul 2013) $ *)
=======
(* $Date: 2013-12-03 07:45:41 -0500 (Tue, 03 Dec 2013) $ *)
>>>>>>> a053935b
<|MERGE_RESOLUTION|>--- conflicted
+++ resolved
@@ -1,11 +1,5 @@
 (** * Basics: Functional Programming in Coq *)
-<<<<<<< HEAD
-
-(* This library definition is included here temporarily
-   for backward compatibility with Coq 8.3.
-   Please ignore. *)
-=======
- 
+
 (*
    [Admitted] is Coq's "escape hatch" that says accept this definition
    without proof.  We use it to mark the 'holes' in the development
@@ -16,7 +10,6 @@
    As of Coq 8.4 [admit] is in the standard library, but we include
    it here for backwards compatibility.
 *)
->>>>>>> a053935b
 Definition admit {T: Type} : T.  Admitted.
 
 (* ###################################################################### *)
@@ -609,7 +602,7 @@
     to check that both sides of the [=] simplify to identical values.
 
     (By the way, it will be useful later to know that
-    [reflexivity] actually does somewhat more simplification than [simpl] 
+    [reflexivity] actually does somewhat more simplification than [simpl]
     does -- for example, it tries "unfolding" defined terms, replacing them with
     their right-hand sides.  The reason for this difference is that,
     when reflexivity succeeds, the whole goal is finished and we don't
@@ -1150,8 +1143,4 @@
 
 (** [] *)
 
-<<<<<<< HEAD
-(* $Date: 2013-07-17 16:19:11 -0400 (Wed, 17 Jul 2013) $ *)
-=======
-(* $Date: 2013-12-03 07:45:41 -0500 (Tue, 03 Dec 2013) $ *)
->>>>>>> a053935b
+(* $Date: 2013-12-03 07:45:41 -0500 (Tue, 03 Dec 2013) $ *)