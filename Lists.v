(** * Lists: Working with Structured Data *)

Require Export Induction.

Module NatList.

(* ###################################################### *)
(** * Pairs of Numbers *)

(** In an [Inductive] type definition, each constructor can take
    any number of arguments -- none (as with [true] and [O]), one (as
    with [S]), or more than one, as in this definition: *)

Inductive natprod : Type :=
  pair : nat -> nat -> natprod.

(** This declaration can be read: "There is just one way to
    construct a pair of numbers: by applying the constructor [pair] to
    two arguments of type [nat]." *)

(** We can construct an element of [natprod] like this: *)

Check (pair 3 5).

(** *** *)

(** Here are two simple function definitions for extracting the
    first and second components of a pair.  (The definitions also
    illustrate how to do pattern matching on two-argument
    constructors.) *)

Definition fst (p : natprod) : nat :=
  match p with
  | pair x y => x
  end.
Definition snd (p : natprod) : nat :=
  match p with
  | pair x y => y
  end.

Eval compute in (fst (pair 3 5)).
(* ===> 3 *)

(** *** *)

(** Since pairs are used quite a bit, it is nice to be able to
    write them with the standard mathematical notation [(x,y)] instead
    of [pair x y].  We can tell Coq to allow this with a [Notation]
    declaration. *)

Notation "( x , y )" := (pair x y).

(** The new notation can be used both in expressions and in
    pattern matches (indeed, we've seen it already in the previous
    chapter -- this notation is provided as part of the standard
    library): *)

Eval compute in (fst (3,5)).

Definition fst' (p : natprod) : nat :=
  match p with
  | (x,y) => x
  end.
Definition snd' (p : natprod) : nat :=
  match p with
  | (x,y) => y
  end.

Definition swap_pair (p : natprod) : natprod :=
  match p with
  | (x,y) => (y,x)
  end.

(** *** *)

(** Let's try and prove a few simple facts about pairs.  If we
    state the lemmas in a particular (and slightly peculiar) way, we
    can prove them with just reflexivity (and its built-in
    simplification): *)

Theorem surjective_pairing' : forall (n m : nat),
  (n,m) = (fst (n,m), snd (n,m)).
Proof.
  reflexivity.  Qed.

(** Note that [reflexivity] is not enough if we state the lemma in a
    more natural way: *)

Theorem surjective_pairing_stuck : forall (p : natprod),
  p = (fst p, snd p).
Proof.
  simpl. (* Doesn't reduce anything! *)
Abort.

(** *** *)
(** We have to expose the structure of [p] so that [simpl] can
    perform the pattern match in [fst] and [snd].  We can do this with
    [destruct].

    Notice that, unlike for [nat]s, [destruct] doesn't generate an
    extra subgoal here.  That's because [natprod]s can only be
    constructed in one way.  *)

Theorem surjective_pairing : forall (p : natprod),
  p = (fst p, snd p).
Proof.
  intros p.  destruct p as [n m].  simpl.  reflexivity.  Qed.

(** **** Exercise: 1 star (snd_fst_is_swap) *)
Theorem snd_fst_is_swap : forall (p : natprod),
  (snd p, fst p) = swap_pair p.
Proof.
  intros p. destruct p as [n m]. reflexivity. Qed.

(** **** Exercise: 1 star, optional (fst_swap_is_snd) *)
Theorem fst_swap_is_snd : forall (p : natprod),
  fst (swap_pair p) = snd p.
Proof.
  intros p. destruct p as [n m]. reflexivity. Qed.
(** [] *)

(* ###################################################### *)
(** * Lists of Numbers *)

(** Generalizing the definition of pairs a little, we can
    describe the type of _lists_ of numbers like this: "A list is
    either the empty list or else a pair of a number and another
    list." *)

Inductive natlist : Type :=
  | nil : natlist
  | cons : nat -> natlist -> natlist.

(** For example, here is a three-element list: *)

Definition mylist := cons 1 (cons 2 (cons 3 nil)).


(** *** *)
(** As with pairs, it is more convenient to write lists in
    familiar programming notation.  The following two declarations
    allow us to use [::] as an infix [cons] operator and square
    brackets as an "outfix" notation for constructing lists. *)

Notation "x :: l" := (cons x l) (at level 60, right associativity).
Notation "[ ]" := nil.
Notation "[ x ; .. ; y ]" := (cons x .. (cons y nil) ..).

(** It is not necessary to fully understand these declarations,
    but in case you are interested, here is roughly what's going on.

    The [right associativity] annotation tells Coq how to parenthesize
    expressions involving several uses of [::] so that, for example,
    the next three declarations mean exactly the same thing: *)

Definition mylist1 := 1 :: (2 :: (3 :: nil)).
Definition mylist2 := 1 :: 2 :: 3 :: nil.
Definition mylist3 := [1;2;3].

(** The [at level 60] part tells Coq how to parenthesize
    expressions that involve both [::] and some other infix operator.
    For example, since we defined [+] as infix notation for the [plus]
    function at level 50,
Notation "x + y" := (plus x y)
                    (at level 50, left associativity).
   The [+] operator will bind tighter than [::], so [1 + 2 :: [3]]
   will be parsed, as we'd expect, as [(1 + 2) :: [3]] rather than [1
   + (2 :: [3])].

   (By the way, it's worth noting in passing that expressions like "[1
   + 2 :: [3]]" can be a little confusing when you read them in a .v
   file.  The inner brackets, around 3, indicate a list, but the outer
   brackets, which are invisible in the HTML rendering, are there to
   instruct the "coqdoc" tool that the bracketed part should be
   displayed as Coq code rather than running text.)

   The second and third [Notation] declarations above introduce the
   standard square-bracket notation for lists; the right-hand side of
   the third one illustrates Coq's syntax for declaring n-ary
   notations and translating them to nested sequences of binary
   constructors. *)

(** *** Repeat *)
(** A number of functions are useful for manipulating lists.
    For example, the [repeat] function takes a number [n] and a
    [count] and returns a list of length [count] where every element
    is [n]. *)

Fixpoint repeat (n count : nat) : natlist :=
  match count with
  | O => nil
  | S count' => n :: (repeat n count')
  end.

(** *** Length *)
(** The [length] function calculates the length of a list. *)

Fixpoint length (l:natlist) : nat :=
  match l with
  | nil => O
  | h :: t => S (length t)
  end.

(** *** Append *)
(** The [app] ("append") function concatenates two lists. *)

Fixpoint app (l1 l2 : natlist) : natlist :=
  match l1 with
  | nil    => l2
  | h :: t => h :: (app t l2)
  end.

(** Actually, [app] will be used a lot in some parts of what
    follows, so it is convenient to have an infix operator for it. *)

Notation "x ++ y" := (app x y)
                     (right associativity, at level 60).

Example test_app1:             [1;2;3] ++ [4;5] = [1;2;3;4;5].
Proof. reflexivity.  Qed.
Example test_app2:             nil ++ [4;5] = [4;5].
Proof. reflexivity.  Qed.
Example test_app3:             [1;2;3] ++ nil = [1;2;3].
Proof. reflexivity.  Qed.

(** Here are two smaller examples of programming with lists.
    The [hd] function returns the first element (the "head") of the
    list, while [tl] returns everything but the first
    element (the "tail").
    Of course, the empty list has no first element, so we
    must pass a default value to be returned in that case.  *)

(** *** Head (with default) and Tail *)
Definition hd (default:nat) (l:natlist) : nat :=
  match l with
  | nil => default
  | h :: t => h
  end.

Definition tl (l:natlist) : natlist :=
  match l with
  | nil => nil
  | h :: t => t
  end.

Example test_hd1:             hd 0 [1;2;3] = 1.
Proof. reflexivity.  Qed.
Example test_hd2:             hd 0 [] = 0.
Proof. reflexivity.  Qed.
Example test_tl:              tl [1;2;3] = [2;3].
Proof. reflexivity.  Qed.

(** **** Exercise: 2 stars (list_funs) *)
(** Complete the definitions of [nonzeros], [oddmembers] and
    [countoddmembers] below. Have a look at the tests to understand
    what these functions should do. *)

Fixpoint nonzeros (l:natlist) : natlist :=
  match l with
  | nil    => nil
  | h :: t => match h with
              | 0 => nonzeros t
              | n => n :: nonzeros t
              end
  end.


Example test_nonzeros:            nonzeros [0;1;0;2;3;0;0] = [1;2;3].
  reflexivity. Qed.

Fixpoint oddmembers (l:natlist) : natlist :=
  match l with
  | nil => nil
  | h :: t => match (oddb h) with
              | true  => h :: oddmembers t
              | false => oddmembers t
              end
  end.

Example test_oddmembers:            oddmembers [0;1;0;2;3;0;0] = [1;3].
  reflexivity. Qed.

Definition countoddmembers (l:natlist) : nat :=
  length (oddmembers l).

Example test_countoddmembers1:    countoddmembers [1;0;3;1;4;5] = 4.
  reflexivity. Qed.
Example test_countoddmembers2:    countoddmembers [0;2;4] = 0.
  reflexivity. Qed.
Example test_countoddmembers3:    countoddmembers nil = 0.
  reflexivity. Qed.
(** [] *)

(** **** Exercise: 3 stars, advanced (alternate) *)
(** Complete the definition of [alternate], which "zips up" two lists
    into one, alternating between elements taken from the first list
    and elements from the second.  See the tests below for more
    specific examples.

    Note: one natural and elegant way of writing [alternate] will fail
    to satisfy Coq's requirement that all [Fixpoint] definitions be
    "obviously terminating."  If you find yourself in this rut, look
    for a slightly more verbose solution that considers elements of
    both lists at the same time.  (One possible solution requires
    defining a new kind of pairs, but this is not the only way.)  *)

Fixpoint alternate (l1 : natlist) := fix alternate_r (l2 : natlist) :=
  match l1, l2 with
  | nil,      nil      => nil
  | nil,      h2 :: t2 => h2 :: alternate_r t2           (* l1 does not reduce in this case, use inner fixpoint *)
  | h1 :: t1, nil      => h1 :: alternate t1 l2
  | h1 :: t1, h2 :: t2 => h1 :: h2 :: alternate t1 t2
  end.

Example test_alternate1:        alternate [1;2;3] [4;5;6] = [1;4;2;5;3;6].
  reflexivity. Qed.
Example test_alternate2:        alternate [1] [4;5;6] = [1;4;5;6].
  reflexivity. Qed.
Example test_alternate3:        alternate [1;2;3] [4] = [1;4;2;3].
  reflexivity. Qed.
Example test_alternate4:        alternate [] [20;30] = [20;30].
  reflexivity. Qed.
(** [] *)

(* ###################################################### *)
(** ** Bags via Lists *)

(** A [bag] (or [multiset]) is like a set, but each element can appear
    multiple times instead of just once.  One reasonable
    implementation of bags is to represent a bag of numbers as a
    list. *)

Definition bag := natlist.

(** **** Exercise: 3 stars (bag_functions) *)
(** Complete the following definitions for the functions
    [count], [sum], [add], and [member] for bags. *)

Fixpoint count (v:nat) (s:bag) : nat :=
  match s with
  | nil    => 0
  | n :: t => match (beq_nat n v) with
              | true  => S (count v t)
              | false => count v t
              end
  end.

(** All these proofs can be done just by [reflexivity]. *)

Example test_count1:              count 1 [1;2;3;1;4;1] = 3.
  reflexivity. Qed.
Example test_count2:              count 6 [1;2;3;1;4;1] = 0.
  reflexivity. Qed.

(** Multiset [sum] is similar to set [union]: [sum a b] contains
    all the elements of [a] and of [b].  (Mathematicians usually
    define [union] on multisets a little bit differently, which
    is why we don't use that name for this operation.)
    For [sum] we're giving you a header that does not give explicit
    names to the arguments.  Moreover, it uses the keyword
    [Definition] instead of [Fixpoint], so even if you had names for
    the arguments, you wouldn't be able to process them recursively.
    The point of stating the question this way is to encourage you to
    think about whether [sum] can be implemented in another way --
    perhaps by using functions that have already been defined.  *)

Definition sum : bag -> bag -> bag := app.

Example test_sum1:              count 1 (sum [1;2;3] [1;4;1]) = 3.
  reflexivity. Qed.

Definition add (v:nat) (s:bag) : bag := cons v s.

Example test_add1:                count 1 (add 1 [1;4;1]) = 3.
  reflexivity. Qed.
Example test_add2:                count 5 (add 1 [1;4;1]) = 0.
  reflexivity. Qed.

Definition member (v:nat) (s:bag) : bool := negb (beq_nat 0 (count v s)).

Example test_member1:             member 1 [1;4;1] = true.
  reflexivity. Qed.
Example test_member2:             member 2 [1;4;1] = false.
  reflexivity. Qed.
(** [] *)

(** **** Exercise: 3 stars, optional (bag_more_functions) *)
(** Here are some more bag functions for you to practice with. *)

Fixpoint remove_one (v:nat) (s:bag) : bag :=
  (* When remove_one is applied to a bag without the number to remove,
     it should return the same bag unchanged. *)
  match s with
  | nil    => nil
  | n :: t => match (beq_nat n v) with
              | true  => t
              | false => n :: (remove_one v t)
              end
  end.

Example test_remove_one1:         count 5 (remove_one 5 [2;1;5;4;1]) = 0.
  reflexivity. Qed.
Example test_remove_one2:         count 5 (remove_one 5 [2;1;4;1]) = 0.
  reflexivity. Qed.
Example test_remove_one3:         count 4 (remove_one 5 [2;1;4;5;1;4]) = 2.
  reflexivity. Qed.
Example test_remove_one4:         count 5 (remove_one 5 [2;1;5;4;5;1;4]) = 1.
  reflexivity. Qed.

Fixpoint remove_all (v:nat) (s:bag) : bag :=
  match s with
  | nil    => nil
  | n :: t => if (beq_nat n v) then remove_all v t
                               else n :: (remove_all v t)
  end.

Example test_remove_all1:          count 5 (remove_all 5 [2;1;5;4;1]) = 0.
  reflexivity. Qed.
Example test_remove_all2:          count 5 (remove_all 5 [2;1;4;1]) = 0.
  reflexivity. Qed.
Example test_remove_all3:          count 4 (remove_all 5 [2;1;4;5;1;4]) = 2.
  reflexivity. Qed.
Example test_remove_all4:          count 5 (remove_all 5 [2;1;5;4;5;1;4;5;1;4]) = 0.
  reflexivity. Qed.

Fixpoint subset (s1:bag) (s2:bag) : bool :=
  match s1 with
  | nil     => true
  | v :: t1 => if (member v s2) then subset t1 (remove_one v s2)
                                else false
  end.

Example test_subset1:              subset [1;2] [2;1;4;1] = true.
  reflexivity. Qed.
Example test_subset2:              subset [1;2;2] [2;1;4;1] = false.
  reflexivity. Qed.
(** [] *)

(** **** Exercise: 3 stars (bag_theorem) *)
(** Write down an interesting theorem about bags involving the
    functions [count] and [add], and prove it.  Note that, since this
    problem is somewhat open-ended, it's possible that you may come up
    with a theorem which is true, but whose proof requires techniques
    you haven't learned yet.  Feel free to ask for help if you get
    stuck! *)

Theorem list_add_length_increases:
  forall (l : natlist) (v : nat),
    S (length l) = length (add v l).
Proof.
  reflexivity.
Qed.

(** [] *)

(* ###################################################### *)
(** * Reasoning About Lists *)

(** Just as with numbers, simple facts about list-processing
    functions can sometimes be proved entirely by simplification. For
    example, the simplification performed by [reflexivity] is enough
    for this theorem... *)

Theorem nil_app : forall l:natlist,
  [] ++ l = l.
Proof. reflexivity. Qed.

(** ... because the [[]] is substituted into the match position
    in the definition of [app], allowing the match itself to be
    simplified. *)

(** Also, as with numbers, it is sometimes helpful to perform case
    analysis on the possible shapes (empty or non-empty) of an unknown
    list. *)

Theorem tl_length_pred : forall l:natlist,
  pred (length l) = length (tl l).
Proof.
  intros l. destruct l as [| n l'].
  Case "l = nil".
    reflexivity.
  Case "l = cons n l'".
    reflexivity.  Qed.

(** Here, the [nil] case works because we've chosen to define
    [tl nil = nil]. Notice that the [as] annotation on the [destruct]
    tactic here introduces two names, [n] and [l'], corresponding to
    the fact that the [cons] constructor for lists takes two
    arguments (the head and tail of the list it is constructing). *)

(** Usually, though, interesting theorems about lists require
    induction for their proofs. *)

(* ###################################################### *)
(** ** Micro-Sermon *)

(** Simply reading example proofs will not get you very far!  It is
    very important to work through the details of each one, using Coq
    and thinking about what each step of the proof achieves.
    Otherwise it is more or less guaranteed that the exercises will
    make no sense. *)

(* ###################################################### *)
(** ** Induction on Lists *)

(** Proofs by induction over datatypes like [natlist] are
    perhaps a little less familiar than standard natural number
    induction, but the basic idea is equally simple.  Each [Inductive]
    declaration defines a set of data values that can be built up from
    the declared constructors: a boolean can be either [true] or
    [false]; a number can be either [O] or [S] applied to a number; a
    list can be either [nil] or [cons] applied to a number and a list.

    Moreover, applications of the declared constructors to one another
    are the _only_ possible shapes that elements of an inductively
    defined set can have, and this fact directly gives rise to a way
    of reasoning about inductively defined sets: a number is either
    [O] or else it is [S] applied to some _smaller_ number; a list is
    either [nil] or else it is [cons] applied to some number and some
    _smaller_ list; etc. So, if we have in mind some proposition [P]
    that mentions a list [l] and we want to argue that [P] holds for
    _all_ lists, we can reason as follows:

      - First, show that [P] is true of [l] when [l] is [nil].

      - Then show that [P] is true of [l] when [l] is [cons n l'] for
        some number [n] and some smaller list [l'], assuming that [P]
        is true for [l'].

    Since larger lists can only be built up from smaller ones,
    eventually reaching [nil], these two things together establish the
    truth of [P] for all lists [l].  Here's a concrete example: *)

<<<<<<< HEAD
Theorem app_ass : forall l1 l2 l3 : natlist,
  (l1 ++ l2) ++ l3 = l1 ++ (l2 ++ l3).
=======
Theorem app_assoc : forall l1 l2 l3 : natlist, 
  (l1 ++ l2) ++ l3 = l1 ++ (l2 ++ l3).   
>>>>>>> a053935b
Proof.
  intros l1 l2 l3. induction l1 as [| n l1'].
  Case "l1 = nil".
    reflexivity.
  Case "l1 = cons n l1'".
    simpl. rewrite -> IHl1'. reflexivity.  Qed.

(** Again, this Coq proof is not especially illuminating as a
    static written document -- it is easy to see what's going on if
    you are reading the proof in an interactive Coq session and you
    can see the current goal and context at each point, but this state
    is not visible in the written-down parts of the Coq proof.  So a
    natural-language proof -- one written for human readers -- will
    need to include more explicit signposts; in particular, it will
    help the reader stay oriented if we remind them exactly what the
    induction hypothesis is in the second case.  *)

<<<<<<< HEAD
(** _Theorem_: For all lists [l1], [l2], and [l3],
=======
(** *** Informal version *)

(** _Theorem_: For all lists [l1], [l2], and [l3], 
>>>>>>> a053935b
   [(l1 ++ l2) ++ l3 = l1 ++ (l2 ++ l3)].

   _Proof_: By induction on [l1].

   - First, suppose [l1 = []].  We must show
       ([] ++ l2) ++ l3 = [] ++ (l2 ++ l3),
     which follows directly from the definition of [++].

   - Next, suppose [l1 = n::l1'], with
       (l1' ++ l2) ++ l3 = l1' ++ (l2 ++ l3)
     (the induction hypothesis). We must show
       ((n :: l1') ++ l2) ++ l3 = (n :: l1') ++ (l2 ++ l3).
]]
     By the definition of [++], this follows from
       n :: ((l1' ++ l2) ++ l3) = n :: (l1' ++ (l2 ++ l3)),
     which is immediate from the induction hypothesis.  []
*)

(** *** Another example *)
(**
  Here is a similar example to be worked together in class: *)

Theorem app_length : forall l1 l2 : natlist,
  length (l1 ++ l2) = (length l1) + (length l2).
Proof.
  (* WORKED IN CLASS *)
  intros l1 l2. induction l1 as [| n l1'].
  Case "l1 = nil".
    reflexivity.
  Case "l1 = cons".
    simpl. rewrite -> IHl1'. reflexivity.  Qed.


(** *** Reversing a list *)
(** For a slightly more involved example of an inductive proof
    over lists, suppose we define a "cons on the right" function
    [snoc] like this... *)

Fixpoint snoc (l:natlist) (v:nat) : natlist :=
  match l with
  | nil    => [v]
  | h :: t => h :: (snoc t v)
  end.

(** ... and use it to define a list-reversing function [rev]
    like this: *)

Fixpoint rev (l:natlist) : natlist :=
  match l with
  | nil    => nil
  | h :: t => snoc (rev t) h
  end.

Example test_rev1:            rev [1;2;3] = [3;2;1].
Proof. reflexivity.  Qed.
Example test_rev2:            rev nil = nil.
Proof. reflexivity.  Qed.

(** *** Proofs about reverse *)
(** Now let's prove some more list theorems using our newly
    defined [snoc] and [rev].  For something a little more challenging
    than the inductive proofs we've seen so far, let's prove that
    reversing a list does not change its length.  Our first attempt at
    this proof gets stuck in the successor case... *)

Theorem rev_length_firsttry : forall l : natlist,
  length (rev l) = length l.
Proof.
  intros l. induction l as [| n l'].
  Case "l = []".
    reflexivity.
  Case "l = n :: l'".
    (* This is the tricky case.  Let's begin as usual
       by simplifying. *)
    simpl.
    (* Now we seem to be stuck: the goal is an equality
       involving [snoc], but we don't have any equations
       in either the immediate context or the global
       environment that have anything to do with [snoc]!

       We can make a little progress by using the IH to
       rewrite the goal... *)
    rewrite <- IHl'.
    (* ... but now we can't go any further. *)
Abort.

(** So let's take the equation about [snoc] that would have
    enabled us to make progress and prove it as a separate lemma.
*)

Theorem length_snoc : forall n : nat, forall l : natlist,
  length (snoc l n) = S (length l).
Proof.
  intros n l. induction l as [| n' l'].
  Case "l = nil".
    reflexivity.
  Case "l = cons n' l'".
    simpl. rewrite -> IHl'. reflexivity.  Qed.

(**
    Note that we make the lemma as _general_ as possible: in particular,
    we quantify over _all_ [natlist]s, not just those that result
    from an application of [rev]. This should seem natural,
    because the truth of the goal clearly doesn't depend on
    the list having been reversed.  Moreover, it is much easier
    to prove the more general property.
*)

(** Now we can complete the original proof. *)

Theorem rev_length : forall l : natlist,
  length (rev l) = length l.
Proof.
  intros l. induction l as [| n l'].
  Case "l = nil".
    reflexivity.
  Case "l = cons".
    simpl. rewrite -> length_snoc.
    rewrite -> IHl'. reflexivity.  Qed.

(** For comparison, here are informal proofs of these two theorems:

    _Theorem_: For all numbers [n] and lists [l],
       [length (snoc l n) = S (length l)].

    _Proof_: By induction on [l].

    - First, suppose [l = []].  We must show
        length (snoc [] n) = S (length []),
      which follows directly from the definitions of
      [length] and [snoc].

    - Next, suppose [l = n'::l'], with
        length (snoc l' n) = S (length l').
      We must show
        length (snoc (n' :: l') n) = S (length (n' :: l')).
      By the definitions of [length] and [snoc], this
      follows from
        S (length (snoc l' n)) = S (S (length l')),
]]
      which is immediate from the induction hypothesis. [] *)

(** _Theorem_: For all lists [l], [length (rev l) = length l].

    _Proof_: By induction on [l].

      - First, suppose [l = []].  We must show
          length (rev []) = length [],
        which follows directly from the definitions of [length]
        and [rev].

      - Next, suppose [l = n::l'], with
          length (rev l') = length l'.
        We must show
          length (rev (n :: l')) = length (n :: l').
        By the definition of [rev], this follows from
          length (snoc (rev l') n) = S (length l')
        which, by the previous lemma, is the same as
          S (length (rev l')) = S (length l').
        This is immediate from the induction hypothesis. [] *)

(** Obviously, the style of these proofs is rather longwinded
    and pedantic.  After the first few, we might find it easier to
    follow proofs that give fewer details (since we can easily work
    them out in our own minds or on scratch paper if necessary) and
    just highlight the non-obvious steps.  In this more compressed
    style, the above proof might look more like this: *)

(** _Theorem_:
     For all lists [l], [length (rev l) = length l].

    _Proof_: First, observe that
       length (snoc l n) = S (length l)
     for any [l].  This follows by a straightforward induction on [l].
     The main property now follows by another straightforward
     induction on [l], using the observation together with the
     induction hypothesis in the case where [l = n'::l']. [] *)

(** Which style is preferable in a given situation depends on
    the sophistication of the expected audience and on how similar the
    proof at hand is to ones that the audience will already be
    familiar with.  The more pedantic style is a good default for
    present purposes. *)

(* ###################################################### *)
(** ** [SearchAbout] *)

(** We've seen that proofs can make use of other theorems we've
    already proved, using [rewrite], and later we will see other ways
    of reusing previous theorems.  But in order to refer to a theorem,
    we need to know its name, and remembering the names of all the
    theorems we might ever want to use can become quite difficult!  It
    is often hard even to remember what theorems have been proven,
    much less what they are named.

    Coq's [SearchAbout] command is quite helpful with this.  Typing
    [SearchAbout foo] will cause Coq to display a list of all theorems
    involving [foo].  For example, try uncommenting the following to
    see a list of theorems that we have proved about [rev]: *)

(*  SearchAbout rev. *)

(** Keep [SearchAbout] in mind as you do the following exercises and
    throughout the rest of the course; it can save you a lot of time! *)
<<<<<<< HEAD

=======
>>>>>>> a053935b

(** Also, if you are using ProofGeneral, you can run [SearchAbout]
    with [C-c C-a C-a]. Pasting its response into your buffer can be
    accomplished with [C-c C-;]. *)

(* ###################################################### *)
(** ** List Exercises, Part 1 *)

(** **** Exercise: 3 stars (list_exercises) *)
(** More practice with lists. *)

Theorem app_nil_end : forall l : natlist,
  l ++ [] = l.
Proof.
  intros l. induction l as [|v l'].
  Case "l = []". reflexivity.
  Case "l = v :: l'". simpl. rewrite IHl'. reflexivity.
Qed.

Theorem rev_snoc : forall n : nat, forall l : natlist,
  rev (snoc l n) = n :: rev l.
Proof.
  intros n l. induction l as [|h l'].
  Case "l = []". reflexivity.
  Case "l = h::l'". simpl. rewrite IHl'. reflexivity.
Qed.


Theorem rev_involutive : forall l : natlist,
  rev (rev l) = l.
Proof.
  induction l as [|v l'].
  Case "l = []". reflexivity.
  Case "l = v::l'". simpl. rewrite rev_snoc. rewrite IHl'.  reflexivity.
Qed.

(** There is a short solution to the next exercise.  If you find
    yourself getting tangled up, step back and try to look for a
    simpler way. *)

Theorem app_assoc4 : forall l1 l2 l3 l4 : natlist,
  l1 ++ (l2 ++ (l3 ++ l4)) = ((l1 ++ l2) ++ l3) ++ l4.
Proof.
  intros l1 l2 l3 l4. rewrite app_ass. rewrite app_ass. reflexivity.
Qed.

Theorem snoc_append : forall (l:natlist) (n:nat),
  snoc l n = l ++ [n].
Proof.
  intros l n. induction l as [|v l'].
  Case "l = []". reflexivity.
  Case "l = v::l'". simpl. rewrite IHl'. reflexivity.
Qed.

Theorem distr_rev : forall l1 l2 : natlist,
  rev (l1 ++ l2) = (rev l2) ++ (rev l1).
Proof.
  intros l1 l2. induction l1 as [|v l'].
  Case "l1 = []". simpl. rewrite app_nil_end. reflexivity.
  Case "l1 = v::l'". simpl. rewrite IHl'. rewrite snoc_append. rewrite snoc_append. rewrite app_ass. reflexivity.
Qed.

(** An exercise about your implementation of [nonzeros]: *)

Lemma nonzeros_app : forall l1 l2 : natlist,
  nonzeros (l1 ++ l2) = (nonzeros l1) ++ (nonzeros l2).
Proof.
  intros l1 l2. induction l1 as [|v l'].
  Case "l1 = []". reflexivity.
  Case "l1 = v::l'". induction v as [|v'].
    SCase "v = 0". simpl. rewrite IHl'. reflexivity.
    SCase "v = S v'". simpl. rewrite IHl'. reflexivity.
Qed.

(** [] *)

(** **** Exercise: 2 stars (beq_natlist) *)
(** Fill in the definition of [beq_natlist], which compares
    lists of numbers for equality.  Prove that [beq_natlist l l]
    yields [true] for every list [l]. *)

Fixpoint beq_natlist (l1 l2 : natlist) : bool :=
  (* FILL IN HERE *) admit.

Example test_beq_natlist1 :   (beq_natlist nil nil = true).
 (* FILL IN HERE *) Admitted.
Example test_beq_natlist2 :   beq_natlist [1;2;3] [1;2;3] = true.
 (* FILL IN HERE *) Admitted.
Example test_beq_natlist3 :   beq_natlist [1;2;3] [1;2;4] = false.
 (* FILL IN HERE *) Admitted.

Theorem beq_natlist_refl : forall l:natlist,
  true = beq_natlist l l.
Proof.
  (* FILL IN HERE *) Admitted.
(** [] *)

(* ###################################################### *)
(** ** List Exercises, Part 2 *)

(** **** Exercise: 2 stars (list_design) *)
(** Design exercise:
     - Write down a non-trivial theorem involving [cons]
       ([::]), [snoc], and [app] ([++]).
     - Prove it. *)

Theorem app_cons_snoc_sandwiched : forall (l1 l2 : natlist) (v : nat),
  l1 ++ (v :: l2) = (snoc l1 v) ++ l2.
Proof.
  intros l1 l2 v. induction l1 as [|v1 t1].
  Case "l1 = []". simpl. reflexivity.
  Case "l1 = v1::t1". simpl. rewrite IHt1. reflexivity.
Qed.
(** [] *)

(** **** Exercise: 3 stars, advanced (bag_proofs) *)
(** Here are a couple of little theorems to prove about your
    definitions about bags earlier in the file. *)

Theorem count_member_nonzero : forall (s : bag),
  ble_nat 1 (count 1 (1 :: s)) = true.
Proof.
  intros s. simpl. reflexivity.
Qed.

(** The following lemma about [ble_nat] might help you in the next proof. *)

Theorem ble_n_Sn : forall n,
  ble_nat n (S n) = true.
Proof.
  intros n. induction n as [| n'].
  Case "0".
    simpl.  reflexivity.
  Case "S n'".
    simpl.  rewrite IHn'.  reflexivity.  Qed.

Theorem remove_decreases_count: forall (s : bag),
  ble_nat (count 0 (remove_one 0 s)) (count 0 s) = true.
Proof.
  induction s as [|v s'].
  Case "s = []". simpl. reflexivity.
  Case "s = v::s'". destruct v as [|v'].
    SCase "v = 0". simpl. rewrite ble_n_Sn. reflexivity.
    SCase "v = S n'". simpl. rewrite IHs'. reflexivity.
Qed.
(** [] *)

(** **** Exercise: 3 stars, optional (bag_count_sum) *)
(** Write down an interesting theorem about bags involving the
    functions [count] and [sum], and prove it.*)
Theorem sum_maintains_count : forall (s1 s2 : bag) (n : nat),
  count n (sum s1 s2) = count n s1 + count n s2.
Proof.
  intros s1 s2 n. induction s1 as [|v s'].
  Case "s = []".    simpl. reflexivity.
  Case "s = v::s'". simpl. destruct (beq_nat v n).
    SCase "true".  simpl. rewrite IHs'. reflexivity.
    SCase "false". rewrite IHs'. reflexivity.
Qed.
(** [] *)

(** **** Exercise: 4 stars, advanced (rev_injective) *)
(** Prove that the [rev] function is injective, that is,

    forall (l1 l2 : natlist), rev l1 = rev l2 -> l1 = l2.

There is a hard way and an easy way to solve this exercise.
*)
Theorem rev_injective : forall (l1 l2 : natlist),
  rev l1 = rev l2 -> l1 = l2.
Proof.
  intros l1 l2 H. rewrite <- rev_involutive. rewrite <- H. rewrite rev_involutive. reflexivity.
Qed.
(** [] *)


(* ###################################################### *)
(** * Options *)

<<<<<<< HEAD
(** Here is another type definition that is often useful in
    day-to-day programming: *)

Inductive natoption : Type :=
  | Some : nat -> natoption
  | None : natoption.
=======
>>>>>>> a053935b

(** One use of [natoption] is as a way of returning "error
    codes" from functions.  For example, suppose we want to write a
    function that returns the [n]th element of some list.  If we give
    it type [nat -> natlist -> nat], then we'll have to return some
    number when the list is too short! *)

Fixpoint index_bad (n:nat) (l:natlist) : nat :=
  match l with
  | nil => 42  (* arbitrary! *)
  | a :: l' => match beq_nat n O with
               | true => a
               | false => index_bad (pred n) l'
               end
  end.

(** *** *)
(** On the other hand, if we give it type [nat -> natlist ->
    natoption], then we can return [None] when the list is too short
    and [Some a] when the list has enough members and [a] appears at
    position [n]. *)

Inductive natoption : Type :=
  | Some : nat -> natoption
  | None : natoption.  


Fixpoint index (n:nat) (l:natlist) : natoption :=
  match l with
  | nil => None
  | a :: l' => match beq_nat n O with
               | true => Some a
               | false => index (pred n) l'
               end
  end.

Example test_index1 :    index 0 [4;5;6;7]  = Some 4.
Proof. reflexivity.  Qed.
Example test_index2 :    index 3 [4;5;6;7]  = Some 7.
Proof. reflexivity.  Qed.
Example test_index3 :    index 10 [4;5;6;7] = None.
Proof. reflexivity.  Qed.

(** This example is also an opportunity to introduce one more
    small feature of Coq's programming language: conditional
    expressions... *)

(** *** *)

Fixpoint index' (n:nat) (l:natlist) : natoption :=
  match l with
  | nil => None
  | a :: l' => if beq_nat n O then Some a else index' (pred n) l'
  end.

(** Coq's conditionals are exactly like those found in any other
    language, with one small generalization.  Since the boolean type
    is not built in, Coq actually allows conditional expressions over
    _any_ inductively defined type with exactly two constructors.  The
    guard is considered true if it evaluates to the first constructor
    in the [Inductive] definition and false if it evaluates to the
    second. *)

(** The function below pulls the [nat] out of a [natoption], returning
    a supplied default in the [None] case. *)

Definition option_elim (d : nat) (o : natoption) : nat :=
  match o with
  | Some n' => n'
  | None => d
  end.

(** **** Exercise: 2 stars (hd_opt) *)
(** Using the same idea, fix the [hd] function from earlier so we don't
   have to pass a default element for the [nil] case.  *)

Definition hd_opt (l : natlist) : natoption :=
  match l with
  | nil    => None
  | h :: t => Some h
  end.

Example test_hd_opt1 : hd_opt [] = None.
  reflexivity. Qed.

Example test_hd_opt2 : hd_opt [1] = Some 1.
  reflexivity. Qed.

Example test_hd_opt3 : hd_opt [5;6] = Some 5.
  reflexivity. Qed.
(** [] *)

(** **** Exercise: 1 star, optional (option_elim_hd) *)
(** This exercise relates your new [hd_opt] to the old [hd]. *)

Theorem option_elim_hd : forall (l:natlist) (default:nat),
  hd default l = option_elim default (hd_opt l).
Proof.
  intros l default. destruct l as [|v l'].
  Case "l = []". simpl. reflexivity.
  Case "l = v::l'". reflexivity.
Qed.
(** [] *)

<<<<<<< HEAD
(** **** Exercise: 2 stars (beq_natlist) *)
(** Fill in the definition of [beq_natlist], which compares
    lists of numbers for equality.  Prove that [beq_natlist l l]
    yields [true] for every list [l]. *)

Fixpoint beq_natlist (l1 l2 : natlist) : bool :=
  match l1, l2 with
  | nil, nil           => true
  | h1 :: t1, h2 :: t2 => if (beq_nat h1 h2) then (beq_natlist t1 t2) else false
  | _, _               => false
  end.

Example test_beq_natlist1 :   (beq_natlist nil nil = true).
  reflexivity. Qed.
Example test_beq_natlist2 :   beq_natlist [1;2;3] [1;2;3] = true.
  reflexivity. Qed.
Example test_beq_natlist3 :   beq_natlist [1;2;3] [1;2;4] = false.
  reflexivity. Qed.

Theorem beq_natlist_refl : forall l:natlist,
  true = beq_natlist l l.
Proof.
  intros l. induction l as [|v l'].
  Case "l = []". reflexivity.
  Case "l = v::l'". simpl. rewrite <- beq_nat_refl. rewrite IHl'. reflexivity.
Qed.
(** [] *)

=======
>>>>>>> a053935b
(* ###################################################### *)
(** * Dictionaries *)

(** As a final illustration of how fundamental data structures
    can be defined in Coq, here is the declaration of a simple
    [dictionary] data type, using numbers for both the keys and the
    values stored under these keys.  (That is, a dictionary represents
    a finite map from numbers to numbers.) *)

Module Dictionary.

Inductive dictionary : Type :=
  | empty  : dictionary
  | record : nat -> nat -> dictionary -> dictionary.

(** This declaration can be read: "There are two ways to construct a
    [dictionary]: either using the constructor [empty] to represent an
    empty dictionary, or by applying the constructor [record] to
    a key, a value, and an existing [dictionary] to construct a
    [dictionary] with an additional key to value mapping." *)

Definition insert (key value : nat) (d : dictionary) : dictionary :=
  (record key value d).

(** Here is a function [find] that searches a [dictionary] for a
    given key.  It evaluates evaluates to [None] if the key was not
    found and [Some val] if the key was mapped to [val] in the
    dictionary. If the same key is mapped to multiple values, [find]
    will return the first one it finds. *)

Fixpoint find (key : nat) (d : dictionary) : natoption :=
  match d with
  | empty         => None
  | record k v d' => if (beq_nat key k)
                       then (Some v)
                       else (find key d')
  end.



(** **** Exercise: 1 star (dictionary_invariant1) *)
(** Complete the following proof. *)

Theorem dictionary_invariant1' : forall (d : dictionary) (k v: nat),
  (find k (insert k v d)) = Some v.
Proof.
  intros d k v. simpl. rewrite <- beq_nat_refl. reflexivity.
Qed.
(** [] *)

(** **** Exercise: 1 star (dictionary_invariant2) *)
(** Complete the following proof. *)

Theorem dictionary_invariant2' : forall (d : dictionary) (m n o: nat),
  beq_nat m n = false -> find m d = find m (insert n o d).
Proof.
  intros d m n o H. simpl. rewrite H. reflexivity.
Qed.
(** [] *)

End Dictionary.

End NatList.

<<<<<<< HEAD
(* $Date: 2013-07-17 16:19:11 -0400 (Wed, 17 Jul 2013) $ *)
=======
(* $Date: 2014-01-28 13:19:45 -0500 (Tue, 28 Jan 2014) $ *)
>>>>>>> a053935b
<|MERGE_RESOLUTION|>--- conflicted
+++ resolved
@@ -531,13 +531,8 @@
     eventually reaching [nil], these two things together establish the
     truth of [P] for all lists [l].  Here's a concrete example: *)
 
-<<<<<<< HEAD
-Theorem app_ass : forall l1 l2 l3 : natlist,
+Theorem app_assoc : forall l1 l2 l3 : natlist,
   (l1 ++ l2) ++ l3 = l1 ++ (l2 ++ l3).
-=======
-Theorem app_assoc : forall l1 l2 l3 : natlist, 
-  (l1 ++ l2) ++ l3 = l1 ++ (l2 ++ l3).   
->>>>>>> a053935b
 Proof.
   intros l1 l2 l3. induction l1 as [| n l1'].
   Case "l1 = nil".
@@ -555,13 +550,9 @@
     help the reader stay oriented if we remind them exactly what the
     induction hypothesis is in the second case.  *)
 
-<<<<<<< HEAD
+(** *** Informal version *)
+
 (** _Theorem_: For all lists [l1], [l2], and [l3],
-=======
-(** *** Informal version *)
-
-(** _Theorem_: For all lists [l1], [l2], and [l3], 
->>>>>>> a053935b
    [(l1 ++ l2) ++ l3 = l1 ++ (l2 ++ l3)].
 
    _Proof_: By induction on [l1].
@@ -766,10 +757,6 @@
 
 (** Keep [SearchAbout] in mind as you do the following exercises and
     throughout the rest of the course; it can save you a lot of time! *)
-<<<<<<< HEAD
-
-=======
->>>>>>> a053935b
 
 (** Also, if you are using ProofGeneral, you can run [SearchAbout]
     with [C-c C-a C-a]. Pasting its response into your buffer can be
@@ -813,7 +800,7 @@
 Theorem app_assoc4 : forall l1 l2 l3 l4 : natlist,
   l1 ++ (l2 ++ (l3 ++ l4)) = ((l1 ++ l2) ++ l3) ++ l4.
 Proof.
-  intros l1 l2 l3 l4. rewrite app_ass. rewrite app_ass. reflexivity.
+  intros l1 l2 l3 l4. rewrite app_assoc. rewrite app_assoc. reflexivity.
 Qed.
 
 Theorem snoc_append : forall (l:natlist) (n:nat),
@@ -829,7 +816,7 @@
 Proof.
   intros l1 l2. induction l1 as [|v l'].
   Case "l1 = []". simpl. rewrite app_nil_end. reflexivity.
-  Case "l1 = v::l'". simpl. rewrite IHl'. rewrite snoc_append. rewrite snoc_append. rewrite app_ass. reflexivity.
+  Case "l1 = v::l'". simpl. rewrite IHl'. rewrite snoc_append. rewrite snoc_append. rewrite app_assoc. reflexivity.
 Qed.
 
 (** An exercise about your implementation of [nonzeros]: *)
@@ -852,19 +839,26 @@
     yields [true] for every list [l]. *)
 
 Fixpoint beq_natlist (l1 l2 : natlist) : bool :=
-  (* FILL IN HERE *) admit.
+  match l1, l2 with
+  | nil, nil           => true
+  | h1 :: t1, h2 :: t2 => if (beq_nat h1 h2) then (beq_natlist t1 t2) else false
+  | _, _               => false
+  end.
 
 Example test_beq_natlist1 :   (beq_natlist nil nil = true).
- (* FILL IN HERE *) Admitted.
+  reflexivity. Qed.
 Example test_beq_natlist2 :   beq_natlist [1;2;3] [1;2;3] = true.
- (* FILL IN HERE *) Admitted.
+  reflexivity. Qed.
 Example test_beq_natlist3 :   beq_natlist [1;2;3] [1;2;4] = false.
- (* FILL IN HERE *) Admitted.
+  reflexivity. Qed.
 
 Theorem beq_natlist_refl : forall l:natlist,
   true = beq_natlist l l.
 Proof.
-  (* FILL IN HERE *) Admitted.
+  intros l. induction l as [|v l'].
+  Case "l = []". reflexivity.
+  Case "l = v::l'". simpl. rewrite <- beq_nat_refl. rewrite IHl'. reflexivity.
+Qed.
 (** [] *)
 
 (* ###################################################### *)
@@ -948,16 +942,6 @@
 
 (* ###################################################### *)
 (** * Options *)
-
-<<<<<<< HEAD
-(** Here is another type definition that is often useful in
-    day-to-day programming: *)
-
-Inductive natoption : Type :=
-  | Some : nat -> natoption
-  | None : natoption.
-=======
->>>>>>> a053935b
 
 (** One use of [natoption] is as a way of returning "error
     codes" from functions.  For example, suppose we want to write a
@@ -982,7 +966,7 @@
 
 Inductive natoption : Type :=
   | Some : nat -> natoption
-  | None : natoption.  
+  | None : natoption.
 
 
 Fixpoint index (n:nat) (l:natlist) : natoption :=
@@ -1062,37 +1046,6 @@
 Qed.
 (** [] *)
 
-<<<<<<< HEAD
-(** **** Exercise: 2 stars (beq_natlist) *)
-(** Fill in the definition of [beq_natlist], which compares
-    lists of numbers for equality.  Prove that [beq_natlist l l]
-    yields [true] for every list [l]. *)
-
-Fixpoint beq_natlist (l1 l2 : natlist) : bool :=
-  match l1, l2 with
-  | nil, nil           => true
-  | h1 :: t1, h2 :: t2 => if (beq_nat h1 h2) then (beq_natlist t1 t2) else false
-  | _, _               => false
-  end.
-
-Example test_beq_natlist1 :   (beq_natlist nil nil = true).
-  reflexivity. Qed.
-Example test_beq_natlist2 :   beq_natlist [1;2;3] [1;2;3] = true.
-  reflexivity. Qed.
-Example test_beq_natlist3 :   beq_natlist [1;2;3] [1;2;4] = false.
-  reflexivity. Qed.
-
-Theorem beq_natlist_refl : forall l:natlist,
-  true = beq_natlist l l.
-Proof.
-  intros l. induction l as [|v l'].
-  Case "l = []". reflexivity.
-  Case "l = v::l'". simpl. rewrite <- beq_nat_refl. rewrite IHl'. reflexivity.
-Qed.
-(** [] *)
-
-=======
->>>>>>> a053935b
 (* ###################################################### *)
 (** * Dictionaries *)
 
@@ -1157,8 +1110,4 @@
 
 End NatList.
 
-<<<<<<< HEAD
-(* $Date: 2013-07-17 16:19:11 -0400 (Wed, 17 Jul 2013) $ *)
-=======
-(* $Date: 2014-01-28 13:19:45 -0500 (Tue, 28 Jan 2014) $ *)
->>>>>>> a053935b
+(* $Date: 2014-01-28 13:19:45 -0500 (Tue, 28 Jan 2014) $ *)